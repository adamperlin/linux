--- conflicted
+++ resolved
@@ -1319,12 +1319,8 @@
 		dev->pci_lat, (unsigned long long)dev->base_io_addr);
 
 	pci_set_master(pci_dev);
-<<<<<<< HEAD
-	if (!pci_set_dma_mask(pci_dev, 0xffffffff)) {
-=======
 	err = pci_set_dma_mask(pci_dev, 0xffffffff);
 	if (err) {
->>>>>>> 06a691e6
 		pr_err("%s/0: Oops: no 32bit PCI DMA ???\n", dev->name);
 		err = -EIO;
 		goto fail_irq;
