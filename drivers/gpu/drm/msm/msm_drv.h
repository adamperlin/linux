--- conflicted
+++ resolved
@@ -96,10 +96,7 @@
 	u32 num_enc;
 	u32 num_intf;
 	u32 num_dspp;
-<<<<<<< HEAD
-=======
 	u32 num_dsc;
->>>>>>> 88084a3d
 };
 
 /* Commit/Event thread specific structure */
