--- conflicted
+++ resolved
@@ -47,18 +47,14 @@
 initial_plane_vma(struct drm_i915_private *i915,
 		  struct intel_initial_plane_config *plane_config)
 {
-<<<<<<< HEAD
-	struct intel_memory_region *mem = i915->mm.stolen_region;
-=======
 	struct intel_memory_region *mem;
->>>>>>> 88084a3d
 	struct drm_i915_gem_object *obj;
 	struct i915_vma *vma;
 	resource_size_t phys_base;
 	u32 base, size;
 	u64 pinctl;
 
-	if (!mem || plane_config->size == 0)
+	if (plane_config->size == 0)
 		return NULL;
 
 	base = round_down(plane_config->base, I915_GTT_MIN_ALIGNMENT);
