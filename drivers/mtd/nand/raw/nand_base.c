// SPDX-License-Identifier: GPL-2.0-only
/*
 *  Overview:
 *   This is the generic MTD driver for NAND flash devices. It should be
 *   capable of working with almost all NAND chips currently available.
 *
 *	Additional technical information is available on
 *	http://www.linux-mtd.infradead.org/doc/nand.html
 *
 *  Copyright (C) 2000 Steven J. Hill (sjhill@realitydiluted.com)
 *		  2002-2006 Thomas Gleixner (tglx@linutronix.de)
 *
 *  Credits:
 *	David Woodhouse for adding multichip support
 *
 *	Aleph One Ltd. and Toby Churchill Ltd. for supporting the
 *	rework for 2K page size chips
 *
 *  TODO:
 *	Enable cached programming for 2k page size chips
 *	Check, if mtd->ecctype should be set to MTD_ECC_HW
 *	if we have HW ECC support.
 *	BBT table is not serialized, has to be fixed
 */

#define pr_fmt(fmt) KBUILD_MODNAME ": " fmt

#include <linux/module.h>
#include <linux/delay.h>
#include <linux/errno.h>
#include <linux/err.h>
#include <linux/sched.h>
#include <linux/slab.h>
#include <linux/mm.h>
#include <linux/types.h>
#include <linux/mtd/mtd.h>
#include <linux/mtd/nand.h>
#include <linux/mtd/nand-ecc-sw-hamming.h>
#include <linux/mtd/nand-ecc-sw-bch.h>
#include <linux/interrupt.h>
#include <linux/bitops.h>
#include <linux/io.h>
#include <linux/mtd/partitions.h>
#include <linux/of.h>
#include <linux/of_gpio.h>
#include <linux/gpio/consumer.h>

#include "internals.h"

static int nand_pairing_dist3_get_info(struct mtd_info *mtd, int page,
				       struct mtd_pairing_info *info)
{
	int lastpage = (mtd->erasesize / mtd->writesize) - 1;
	int dist = 3;

	if (page == lastpage)
		dist = 2;

	if (!page || (page & 1)) {
		info->group = 0;
		info->pair = (page + 1) / 2;
	} else {
		info->group = 1;
		info->pair = (page + 1 - dist) / 2;
	}

	return 0;
}

static int nand_pairing_dist3_get_wunit(struct mtd_info *mtd,
					const struct mtd_pairing_info *info)
{
	int lastpair = ((mtd->erasesize / mtd->writesize) - 1) / 2;
	int page = info->pair * 2;
	int dist = 3;

	if (!info->group && !info->pair)
		return 0;

	if (info->pair == lastpair && info->group)
		dist = 2;

	if (!info->group)
		page--;
	else if (info->pair)
		page += dist - 1;

	if (page >= mtd->erasesize / mtd->writesize)
		return -EINVAL;

	return page;
}

const struct mtd_pairing_scheme dist3_pairing_scheme = {
	.ngroups = 2,
	.get_info = nand_pairing_dist3_get_info,
	.get_wunit = nand_pairing_dist3_get_wunit,
};

static int check_offs_len(struct nand_chip *chip, loff_t ofs, uint64_t len)
{
	int ret = 0;

	/* Start address must align on block boundary */
	if (ofs & ((1ULL << chip->phys_erase_shift) - 1)) {
		pr_debug("%s: unaligned address\n", __func__);
		ret = -EINVAL;
	}

	/* Length must align on block boundary */
	if (len & ((1ULL << chip->phys_erase_shift) - 1)) {
		pr_debug("%s: length not block aligned\n", __func__);
		ret = -EINVAL;
	}

	return ret;
}

/**
 * nand_extract_bits - Copy unaligned bits from one buffer to another one
 * @dst: destination buffer
 * @dst_off: bit offset at which the writing starts
 * @src: source buffer
 * @src_off: bit offset at which the reading starts
 * @nbits: number of bits to copy from @src to @dst
 *
 * Copy bits from one memory region to another (overlap authorized).
 */
void nand_extract_bits(u8 *dst, unsigned int dst_off, const u8 *src,
		       unsigned int src_off, unsigned int nbits)
{
	unsigned int tmp, n;

	dst += dst_off / 8;
	dst_off %= 8;
	src += src_off / 8;
	src_off %= 8;

	while (nbits) {
		n = min3(8 - dst_off, 8 - src_off, nbits);

		tmp = (*src >> src_off) & GENMASK(n - 1, 0);
		*dst &= ~GENMASK(n - 1 + dst_off, dst_off);
		*dst |= tmp << dst_off;

		dst_off += n;
		if (dst_off >= 8) {
			dst++;
			dst_off -= 8;
		}

		src_off += n;
		if (src_off >= 8) {
			src++;
			src_off -= 8;
		}

		nbits -= n;
	}
}
EXPORT_SYMBOL_GPL(nand_extract_bits);

/**
 * nand_select_target() - Select a NAND target (A.K.A. die)
 * @chip: NAND chip object
 * @cs: the CS line to select. Note that this CS id is always from the chip
 *	PoV, not the controller one
 *
 * Select a NAND target so that further operations executed on @chip go to the
 * selected NAND target.
 */
void nand_select_target(struct nand_chip *chip, unsigned int cs)
{
	/*
	 * cs should always lie between 0 and nanddev_ntargets(), when that's
	 * not the case it's a bug and the caller should be fixed.
	 */
	if (WARN_ON(cs > nanddev_ntargets(&chip->base)))
		return;

	chip->cur_cs = cs;

	if (chip->legacy.select_chip)
		chip->legacy.select_chip(chip, cs);
}
EXPORT_SYMBOL_GPL(nand_select_target);

/**
 * nand_deselect_target() - Deselect the currently selected target
 * @chip: NAND chip object
 *
 * Deselect the currently selected NAND target. The result of operations
 * executed on @chip after the target has been deselected is undefined.
 */
void nand_deselect_target(struct nand_chip *chip)
{
	if (chip->legacy.select_chip)
		chip->legacy.select_chip(chip, -1);

	chip->cur_cs = -1;
}
EXPORT_SYMBOL_GPL(nand_deselect_target);

/**
 * nand_release_device - [GENERIC] release chip
 * @chip: NAND chip object
 *
 * Release chip lock and wake up anyone waiting on the device.
 */
static void nand_release_device(struct nand_chip *chip)
{
	/* Release the controller and the chip */
	mutex_unlock(&chip->controller->lock);
	mutex_unlock(&chip->lock);
}

/**
 * nand_bbm_get_next_page - Get the next page for bad block markers
 * @chip: NAND chip object
 * @page: First page to start checking for bad block marker usage
 *
 * Returns an integer that corresponds to the page offset within a block, for
 * a page that is used to store bad block markers. If no more pages are
 * available, -EINVAL is returned.
 */
int nand_bbm_get_next_page(struct nand_chip *chip, int page)
{
	struct mtd_info *mtd = nand_to_mtd(chip);
	int last_page = ((mtd->erasesize - mtd->writesize) >>
			 chip->page_shift) & chip->pagemask;
	unsigned int bbm_flags = NAND_BBM_FIRSTPAGE | NAND_BBM_SECONDPAGE
		| NAND_BBM_LASTPAGE;

	if (page == 0 && !(chip->options & bbm_flags))
		return 0;
	if (page == 0 && chip->options & NAND_BBM_FIRSTPAGE)
		return 0;
	if (page <= 1 && chip->options & NAND_BBM_SECONDPAGE)
		return 1;
	if (page <= last_page && chip->options & NAND_BBM_LASTPAGE)
		return last_page;

	return -EINVAL;
}

/**
 * nand_block_bad - [DEFAULT] Read bad block marker from the chip
 * @chip: NAND chip object
 * @ofs: offset from device start
 *
 * Check, if the block is bad.
 */
static int nand_block_bad(struct nand_chip *chip, loff_t ofs)
{
	int first_page, page_offset;
	int res;
	u8 bad;

	first_page = (int)(ofs >> chip->page_shift) & chip->pagemask;
	page_offset = nand_bbm_get_next_page(chip, 0);

	while (page_offset >= 0) {
		res = chip->ecc.read_oob(chip, first_page + page_offset);
		if (res < 0)
			return res;

		bad = chip->oob_poi[chip->badblockpos];

		if (likely(chip->badblockbits == 8))
			res = bad != 0xFF;
		else
			res = hweight8(bad) < chip->badblockbits;
		if (res)
			return res;

		page_offset = nand_bbm_get_next_page(chip, page_offset + 1);
	}

	return 0;
}

/**
 * nand_region_is_secured() - Check if the region is secured
 * @chip: NAND chip object
 * @offset: Offset of the region to check
 * @size: Size of the region to check
 *
 * Checks if the region is secured by comparing the offset and size with the
 * list of secure regions obtained from DT. Returns true if the region is
 * secured else false.
 */
static bool nand_region_is_secured(struct nand_chip *chip, loff_t offset, u64 size)
{
	int i;

	/* Skip touching the secure regions if present */
	for (i = 0; i < chip->nr_secure_regions; i++) {
		const struct nand_secure_region *region = &chip->secure_regions[i];

		if (offset + size <= region->offset ||
		    offset >= region->offset + region->size)
			continue;

		pr_debug("%s: Region 0x%llx - 0x%llx is secured!",
			 __func__, offset, offset + size);

		return true;
	}

	return false;
}

static int nand_isbad_bbm(struct nand_chip *chip, loff_t ofs)
{
	struct mtd_info *mtd = nand_to_mtd(chip);

	if (chip->options & NAND_NO_BBM_QUIRK)
		return 0;

	/* Check if the region is secured */
	if (nand_region_is_secured(chip, ofs, mtd->erasesize))
		return -EIO;

	if (chip->legacy.block_bad)
		return chip->legacy.block_bad(chip, ofs);

	return nand_block_bad(chip, ofs);
}

/**
 * nand_get_device - [GENERIC] Get chip for selected access
 * @chip: NAND chip structure
 *
 * Lock the device and its controller for exclusive access
 *
 * Return: -EBUSY if the chip has been suspended, 0 otherwise
 */
static int nand_get_device(struct nand_chip *chip)
{
	mutex_lock(&chip->lock);
	if (chip->suspended) {
		mutex_unlock(&chip->lock);
		return -EBUSY;
	}
	mutex_lock(&chip->controller->lock);

	return 0;
}

/**
 * nand_check_wp - [GENERIC] check if the chip is write protected
 * @chip: NAND chip object
 *
 * Check, if the device is write protected. The function expects, that the
 * device is already selected.
 */
static int nand_check_wp(struct nand_chip *chip)
{
	u8 status;
	int ret;

	/* Broken xD cards report WP despite being writable */
	if (chip->options & NAND_BROKEN_XD)
		return 0;

	/* Check the WP bit */
	ret = nand_status_op(chip, &status);
	if (ret)
		return ret;

	return status & NAND_STATUS_WP ? 0 : 1;
}

/**
 * nand_fill_oob - [INTERN] Transfer client buffer to oob
 * @chip: NAND chip object
 * @oob: oob data buffer
 * @len: oob data write length
 * @ops: oob ops structure
 */
static uint8_t *nand_fill_oob(struct nand_chip *chip, uint8_t *oob, size_t len,
			      struct mtd_oob_ops *ops)
{
	struct mtd_info *mtd = nand_to_mtd(chip);
	int ret;

	/*
	 * Initialise to all 0xFF, to avoid the possibility of left over OOB
	 * data from a previous OOB read.
	 */
	memset(chip->oob_poi, 0xff, mtd->oobsize);

	switch (ops->mode) {

	case MTD_OPS_PLACE_OOB:
	case MTD_OPS_RAW:
		memcpy(chip->oob_poi + ops->ooboffs, oob, len);
		return oob + len;

	case MTD_OPS_AUTO_OOB:
		ret = mtd_ooblayout_set_databytes(mtd, oob, chip->oob_poi,
						  ops->ooboffs, len);
		BUG_ON(ret);
		return oob + len;

	default:
		BUG();
	}
	return NULL;
}

/**
 * nand_do_write_oob - [MTD Interface] NAND write out-of-band
 * @chip: NAND chip object
 * @to: offset to write to
 * @ops: oob operation description structure
 *
 * NAND write out-of-band.
 */
static int nand_do_write_oob(struct nand_chip *chip, loff_t to,
			     struct mtd_oob_ops *ops)
{
	struct mtd_info *mtd = nand_to_mtd(chip);
	int chipnr, page, status, len, ret;

	pr_debug("%s: to = 0x%08x, len = %i\n",
			 __func__, (unsigned int)to, (int)ops->ooblen);

	len = mtd_oobavail(mtd, ops);

	/* Do not allow write past end of page */
	if ((ops->ooboffs + ops->ooblen) > len) {
		pr_debug("%s: attempt to write past end of page\n",
				__func__);
		return -EINVAL;
	}

	/* Check if the region is secured */
	if (nand_region_is_secured(chip, to, ops->ooblen))
		return -EIO;

	chipnr = (int)(to >> chip->chip_shift);

	/*
	 * Reset the chip. Some chips (like the Toshiba TC5832DC found in one
	 * of my DiskOnChip 2000 test units) will clear the whole data page too
	 * if we don't do this. I have no clue why, but I seem to have 'fixed'
	 * it in the doc2000 driver in August 1999.  dwmw2.
	 */
	ret = nand_reset(chip, chipnr);
	if (ret)
		return ret;

	nand_select_target(chip, chipnr);

	/* Shift to get page */
	page = (int)(to >> chip->page_shift);

	/* Check, if it is write protected */
	if (nand_check_wp(chip)) {
		nand_deselect_target(chip);
		return -EROFS;
	}

	/* Invalidate the page cache, if we write to the cached page */
	if (page == chip->pagecache.page)
		chip->pagecache.page = -1;

	nand_fill_oob(chip, ops->oobbuf, ops->ooblen, ops);

	if (ops->mode == MTD_OPS_RAW)
		status = chip->ecc.write_oob_raw(chip, page & chip->pagemask);
	else
		status = chip->ecc.write_oob(chip, page & chip->pagemask);

	nand_deselect_target(chip);

	if (status)
		return status;

	ops->oobretlen = ops->ooblen;

	return 0;
}

/**
 * nand_default_block_markbad - [DEFAULT] mark a block bad via bad block marker
 * @chip: NAND chip object
 * @ofs: offset from device start
 *
 * This is the default implementation, which can be overridden by a hardware
 * specific driver. It provides the details for writing a bad block marker to a
 * block.
 */
static int nand_default_block_markbad(struct nand_chip *chip, loff_t ofs)
{
	struct mtd_info *mtd = nand_to_mtd(chip);
	struct mtd_oob_ops ops;
	uint8_t buf[2] = { 0, 0 };
	int ret = 0, res, page_offset;

	memset(&ops, 0, sizeof(ops));
	ops.oobbuf = buf;
	ops.ooboffs = chip->badblockpos;
	if (chip->options & NAND_BUSWIDTH_16) {
		ops.ooboffs &= ~0x01;
		ops.len = ops.ooblen = 2;
	} else {
		ops.len = ops.ooblen = 1;
	}
	ops.mode = MTD_OPS_PLACE_OOB;

	page_offset = nand_bbm_get_next_page(chip, 0);

	while (page_offset >= 0) {
		res = nand_do_write_oob(chip,
					ofs + (page_offset * mtd->writesize),
					&ops);

		if (!ret)
			ret = res;

		page_offset = nand_bbm_get_next_page(chip, page_offset + 1);
	}

	return ret;
}

/**
 * nand_markbad_bbm - mark a block by updating the BBM
 * @chip: NAND chip object
 * @ofs: offset of the block to mark bad
 */
int nand_markbad_bbm(struct nand_chip *chip, loff_t ofs)
{
	if (chip->legacy.block_markbad)
		return chip->legacy.block_markbad(chip, ofs);

	return nand_default_block_markbad(chip, ofs);
}

/**
 * nand_block_markbad_lowlevel - mark a block bad
 * @chip: NAND chip object
 * @ofs: offset from device start
 *
 * This function performs the generic NAND bad block marking steps (i.e., bad
 * block table(s) and/or marker(s)). We only allow the hardware driver to
 * specify how to write bad block markers to OOB (chip->legacy.block_markbad).
 *
 * We try operations in the following order:
 *
 *  (1) erase the affected block, to allow OOB marker to be written cleanly
 *  (2) write bad block marker to OOB area of affected block (unless flag
 *      NAND_BBT_NO_OOB_BBM is present)
 *  (3) update the BBT
 *
 * Note that we retain the first error encountered in (2) or (3), finish the
 * procedures, and dump the error in the end.
*/
static int nand_block_markbad_lowlevel(struct nand_chip *chip, loff_t ofs)
{
	struct mtd_info *mtd = nand_to_mtd(chip);
	int res, ret = 0;

	if (!(chip->bbt_options & NAND_BBT_NO_OOB_BBM)) {
		struct erase_info einfo;

		/* Attempt erase before marking OOB */
		memset(&einfo, 0, sizeof(einfo));
		einfo.addr = ofs;
		einfo.len = 1ULL << chip->phys_erase_shift;
		nand_erase_nand(chip, &einfo, 0);

		/* Write bad block marker to OOB */
		ret = nand_get_device(chip);
		if (ret)
			return ret;

		ret = nand_markbad_bbm(chip, ofs);
		nand_release_device(chip);
	}

	/* Mark block bad in BBT */
	if (chip->bbt) {
		res = nand_markbad_bbt(chip, ofs);
		if (!ret)
			ret = res;
	}

	if (!ret)
		mtd->ecc_stats.badblocks++;

	return ret;
}

/**
 * nand_block_isreserved - [GENERIC] Check if a block is marked reserved.
 * @mtd: MTD device structure
 * @ofs: offset from device start
 *
 * Check if the block is marked as reserved.
 */
static int nand_block_isreserved(struct mtd_info *mtd, loff_t ofs)
{
	struct nand_chip *chip = mtd_to_nand(mtd);

	if (!chip->bbt)
		return 0;
	/* Return info from the table */
	return nand_isreserved_bbt(chip, ofs);
}

/**
 * nand_block_checkbad - [GENERIC] Check if a block is marked bad
 * @chip: NAND chip object
 * @ofs: offset from device start
 * @allowbbt: 1, if its allowed to access the bbt area
 *
 * Check, if the block is bad. Either by reading the bad block table or
 * calling of the scan function.
 */
static int nand_block_checkbad(struct nand_chip *chip, loff_t ofs, int allowbbt)
{
	/* Return info from the table */
	if (chip->bbt)
		return nand_isbad_bbt(chip, ofs, allowbbt);

	return nand_isbad_bbm(chip, ofs);
}

/**
 * nand_soft_waitrdy - Poll STATUS reg until RDY bit is set to 1
 * @chip: NAND chip structure
 * @timeout_ms: Timeout in ms
 *
 * Poll the STATUS register using ->exec_op() until the RDY bit becomes 1.
 * If that does not happen whitin the specified timeout, -ETIMEDOUT is
 * returned.
 *
 * This helper is intended to be used when the controller does not have access
 * to the NAND R/B pin.
 *
 * Be aware that calling this helper from an ->exec_op() implementation means
 * ->exec_op() must be re-entrant.
 *
 * Return 0 if the NAND chip is ready, a negative error otherwise.
 */
int nand_soft_waitrdy(struct nand_chip *chip, unsigned long timeout_ms)
{
	const struct nand_interface_config *conf;
	u8 status = 0;
	int ret;

	if (!nand_has_exec_op(chip))
		return -ENOTSUPP;

	/* Wait tWB before polling the STATUS reg. */
	conf = nand_get_interface_config(chip);
	ndelay(NAND_COMMON_TIMING_NS(conf, tWB_max));

	ret = nand_status_op(chip, NULL);
	if (ret)
		return ret;

	/*
	 * +1 below is necessary because if we are now in the last fraction
	 * of jiffy and msecs_to_jiffies is 1 then we will wait only that
	 * small jiffy fraction - possibly leading to false timeout
	 */
	timeout_ms = jiffies + msecs_to_jiffies(timeout_ms) + 1;
	do {
		ret = nand_read_data_op(chip, &status, sizeof(status), true,
					false);
		if (ret)
			break;

		if (status & NAND_STATUS_READY)
			break;

		/*
		 * Typical lowest execution time for a tR on most NANDs is 10us,
		 * use this as polling delay before doing something smarter (ie.
		 * deriving a delay from the timeout value, timeout_ms/ratio).
		 */
		udelay(10);
	} while	(time_before(jiffies, timeout_ms));

	/*
	 * We have to exit READ_STATUS mode in order to read real data on the
	 * bus in case the WAITRDY instruction is preceding a DATA_IN
	 * instruction.
	 */
	nand_exit_status_op(chip);

	if (ret)
		return ret;

	return status & NAND_STATUS_READY ? 0 : -ETIMEDOUT;
};
EXPORT_SYMBOL_GPL(nand_soft_waitrdy);

/**
 * nand_gpio_waitrdy - Poll R/B GPIO pin until ready
 * @chip: NAND chip structure
 * @gpiod: GPIO descriptor of R/B pin
 * @timeout_ms: Timeout in ms
 *
 * Poll the R/B GPIO pin until it becomes ready. If that does not happen
 * whitin the specified timeout, -ETIMEDOUT is returned.
 *
 * This helper is intended to be used when the controller has access to the
 * NAND R/B pin over GPIO.
 *
 * Return 0 if the R/B pin indicates chip is ready, a negative error otherwise.
 */
int nand_gpio_waitrdy(struct nand_chip *chip, struct gpio_desc *gpiod,
		      unsigned long timeout_ms)
{

	/*
	 * Wait until R/B pin indicates chip is ready or timeout occurs.
	 * +1 below is necessary because if we are now in the last fraction
	 * of jiffy and msecs_to_jiffies is 1 then we will wait only that
	 * small jiffy fraction - possibly leading to false timeout.
	 */
	timeout_ms = jiffies + msecs_to_jiffies(timeout_ms) + 1;
	do {
		if (gpiod_get_value_cansleep(gpiod))
			return 0;

		cond_resched();
	} while	(time_before(jiffies, timeout_ms));

	return gpiod_get_value_cansleep(gpiod) ? 0 : -ETIMEDOUT;
};
EXPORT_SYMBOL_GPL(nand_gpio_waitrdy);

/**
 * panic_nand_wait - [GENERIC] wait until the command is done
 * @chip: NAND chip structure
 * @timeo: timeout
 *
 * Wait for command done. This is a helper function for nand_wait used when
 * we are in interrupt context. May happen when in panic and trying to write
 * an oops through mtdoops.
 */
void panic_nand_wait(struct nand_chip *chip, unsigned long timeo)
{
	int i;
	for (i = 0; i < timeo; i++) {
		if (chip->legacy.dev_ready) {
			if (chip->legacy.dev_ready(chip))
				break;
		} else {
			int ret;
			u8 status;

			ret = nand_read_data_op(chip, &status, sizeof(status),
						true, false);
			if (ret)
				return;

			if (status & NAND_STATUS_READY)
				break;
		}
		mdelay(1);
	}
}

static bool nand_supports_get_features(struct nand_chip *chip, int addr)
{
	return (chip->parameters.supports_set_get_features &&
		test_bit(addr, chip->parameters.get_feature_list));
}

static bool nand_supports_set_features(struct nand_chip *chip, int addr)
{
	return (chip->parameters.supports_set_get_features &&
		test_bit(addr, chip->parameters.set_feature_list));
}

/**
 * nand_reset_interface - Reset data interface and timings
 * @chip: The NAND chip
 * @chipnr: Internal die id
 *
 * Reset the Data interface and timings to ONFI mode 0.
 *
 * Returns 0 for success or negative error code otherwise.
 */
static int nand_reset_interface(struct nand_chip *chip, int chipnr)
{
	const struct nand_controller_ops *ops = chip->controller->ops;
	int ret;

	if (!nand_controller_can_setup_interface(chip))
		return 0;

	/*
	 * The ONFI specification says:
	 * "
	 * To transition from NV-DDR or NV-DDR2 to the SDR data
	 * interface, the host shall use the Reset (FFh) command
	 * using SDR timing mode 0. A device in any timing mode is
	 * required to recognize Reset (FFh) command issued in SDR
	 * timing mode 0.
	 * "
	 *
	 * Configure the data interface in SDR mode and set the
	 * timings to timing mode 0.
	 */

	chip->current_interface_config = nand_get_reset_interface_config();
	ret = ops->setup_interface(chip, chipnr,
				   chip->current_interface_config);
	if (ret)
		pr_err("Failed to configure data interface to SDR timing mode 0\n");

	return ret;
}

/**
 * nand_setup_interface - Setup the best data interface and timings
 * @chip: The NAND chip
 * @chipnr: Internal die id
 *
 * Configure what has been reported to be the best data interface and NAND
 * timings supported by the chip and the driver.
 *
 * Returns 0 for success or negative error code otherwise.
 */
static int nand_setup_interface(struct nand_chip *chip, int chipnr)
{
	const struct nand_controller_ops *ops = chip->controller->ops;
	u8 tmode_param[ONFI_SUBFEATURE_PARAM_LEN] = { }, request;
	int ret;

	if (!nand_controller_can_setup_interface(chip))
		return 0;

	/*
	 * A nand_reset_interface() put both the NAND chip and the NAND
	 * controller in timings mode 0. If the default mode for this chip is
	 * also 0, no need to proceed to the change again. Plus, at probe time,
	 * nand_setup_interface() uses ->set/get_features() which would
	 * fail anyway as the parameter page is not available yet.
	 */
	if (!chip->best_interface_config)
		return 0;

	request = chip->best_interface_config->timings.mode;
	if (nand_interface_is_sdr(chip->best_interface_config))
		request |= ONFI_DATA_INTERFACE_SDR;
	else
		request |= ONFI_DATA_INTERFACE_NVDDR;
	tmode_param[0] = request;

	/* Change the mode on the chip side (if supported by the NAND chip) */
	if (nand_supports_set_features(chip, ONFI_FEATURE_ADDR_TIMING_MODE)) {
		nand_select_target(chip, chipnr);
		ret = nand_set_features(chip, ONFI_FEATURE_ADDR_TIMING_MODE,
					tmode_param);
		nand_deselect_target(chip);
		if (ret)
			return ret;
	}

	/* Change the mode on the controller side */
	ret = ops->setup_interface(chip, chipnr, chip->best_interface_config);
	if (ret)
		return ret;

	/* Check the mode has been accepted by the chip, if supported */
	if (!nand_supports_get_features(chip, ONFI_FEATURE_ADDR_TIMING_MODE))
		goto update_interface_config;

	memset(tmode_param, 0, ONFI_SUBFEATURE_PARAM_LEN);
	nand_select_target(chip, chipnr);
	ret = nand_get_features(chip, ONFI_FEATURE_ADDR_TIMING_MODE,
				tmode_param);
	nand_deselect_target(chip);
	if (ret)
		goto err_reset_chip;

	if (request != tmode_param[0]) {
		pr_warn("%s timing mode %d not acknowledged by the NAND chip\n",
			nand_interface_is_nvddr(chip->best_interface_config) ? "NV-DDR" : "SDR",
			chip->best_interface_config->timings.mode);
		pr_debug("NAND chip would work in %s timing mode %d\n",
			 tmode_param[0] & ONFI_DATA_INTERFACE_NVDDR ? "NV-DDR" : "SDR",
			 (unsigned int)ONFI_TIMING_MODE_PARAM(tmode_param[0]));
		goto err_reset_chip;
	}

update_interface_config:
	chip->current_interface_config = chip->best_interface_config;

	return 0;

err_reset_chip:
	/*
	 * Fallback to mode 0 if the chip explicitly did not ack the chosen
	 * timing mode.
	 */
	nand_reset_interface(chip, chipnr);
	nand_select_target(chip, chipnr);
	nand_reset_op(chip);
	nand_deselect_target(chip);

	return ret;
}

/**
 * nand_choose_best_sdr_timings - Pick up the best SDR timings that both the
 *                                NAND controller and the NAND chip support
 * @chip: the NAND chip
 * @iface: the interface configuration (can eventually be updated)
 * @spec_timings: specific timings, when not fitting the ONFI specification
 *
 * If specific timings are provided, use them. Otherwise, retrieve supported
 * timing modes from ONFI information.
 */
int nand_choose_best_sdr_timings(struct nand_chip *chip,
				 struct nand_interface_config *iface,
				 struct nand_sdr_timings *spec_timings)
{
	const struct nand_controller_ops *ops = chip->controller->ops;
	int best_mode = 0, mode, ret = -EOPNOTSUPP;

	iface->type = NAND_SDR_IFACE;

	if (spec_timings) {
		iface->timings.sdr = *spec_timings;
		iface->timings.mode = onfi_find_closest_sdr_mode(spec_timings);

		/* Verify the controller supports the requested interface */
		ret = ops->setup_interface(chip, NAND_DATA_IFACE_CHECK_ONLY,
					   iface);
		if (!ret) {
			chip->best_interface_config = iface;
			return ret;
		}

		/* Fallback to slower modes */
		best_mode = iface->timings.mode;
	} else if (chip->parameters.onfi) {
		best_mode = fls(chip->parameters.onfi->sdr_timing_modes) - 1;
	}

	for (mode = best_mode; mode >= 0; mode--) {
		onfi_fill_interface_config(chip, iface, NAND_SDR_IFACE, mode);

		ret = ops->setup_interface(chip, NAND_DATA_IFACE_CHECK_ONLY,
					   iface);
		if (!ret) {
			chip->best_interface_config = iface;
			break;
		}
	}

	return ret;
}

/**
 * nand_choose_best_nvddr_timings - Pick up the best NVDDR timings that both the
 *                                  NAND controller and the NAND chip support
 * @chip: the NAND chip
 * @iface: the interface configuration (can eventually be updated)
 * @spec_timings: specific timings, when not fitting the ONFI specification
 *
 * If specific timings are provided, use them. Otherwise, retrieve supported
 * timing modes from ONFI information.
 */
int nand_choose_best_nvddr_timings(struct nand_chip *chip,
				   struct nand_interface_config *iface,
				   struct nand_nvddr_timings *spec_timings)
{
	const struct nand_controller_ops *ops = chip->controller->ops;
<<<<<<< HEAD
	int best_mode = 0, mode, ret;
=======
	int best_mode = 0, mode, ret = -EOPNOTSUPP;
>>>>>>> df0cc57e

	iface->type = NAND_NVDDR_IFACE;

	if (spec_timings) {
		iface->timings.nvddr = *spec_timings;
		iface->timings.mode = onfi_find_closest_nvddr_mode(spec_timings);

		/* Verify the controller supports the requested interface */
		ret = ops->setup_interface(chip, NAND_DATA_IFACE_CHECK_ONLY,
					   iface);
		if (!ret) {
			chip->best_interface_config = iface;
			return ret;
		}

		/* Fallback to slower modes */
		best_mode = iface->timings.mode;
	} else if (chip->parameters.onfi) {
		best_mode = fls(chip->parameters.onfi->nvddr_timing_modes) - 1;
	}

	for (mode = best_mode; mode >= 0; mode--) {
		onfi_fill_interface_config(chip, iface, NAND_NVDDR_IFACE, mode);

		ret = ops->setup_interface(chip, NAND_DATA_IFACE_CHECK_ONLY,
					   iface);
		if (!ret) {
			chip->best_interface_config = iface;
			break;
		}
	}

	return ret;
}

/**
 * nand_choose_best_timings - Pick up the best NVDDR or SDR timings that both
 *                            NAND controller and the NAND chip support
 * @chip: the NAND chip
 * @iface: the interface configuration (can eventually be updated)
 *
 * If specific timings are provided, use them. Otherwise, retrieve supported
 * timing modes from ONFI information.
 */
static int nand_choose_best_timings(struct nand_chip *chip,
				    struct nand_interface_config *iface)
{
	int ret;

	/* Try the fastest timings: NV-DDR */
	ret = nand_choose_best_nvddr_timings(chip, iface, NULL);
	if (!ret)
		return 0;

	/* Fallback to SDR timings otherwise */
	return nand_choose_best_sdr_timings(chip, iface, NULL);
}

/**
 * nand_choose_interface_config - find the best data interface and timings
 * @chip: The NAND chip
 *
 * Find the best data interface and NAND timings supported by the chip
 * and the driver. Eventually let the NAND manufacturer driver propose his own
 * set of timings.
 *
 * After this function nand_chip->interface_config is initialized with the best
 * timing mode available.
 *
 * Returns 0 for success or negative error code otherwise.
 */
static int nand_choose_interface_config(struct nand_chip *chip)
{
	struct nand_interface_config *iface;
	int ret;

	if (!nand_controller_can_setup_interface(chip))
		return 0;

	iface = kzalloc(sizeof(*iface), GFP_KERNEL);
	if (!iface)
		return -ENOMEM;

	if (chip->ops.choose_interface_config)
		ret = chip->ops.choose_interface_config(chip, iface);
	else
		ret = nand_choose_best_timings(chip, iface);

	if (ret)
		kfree(iface);

	return ret;
}

/**
 * nand_fill_column_cycles - fill the column cycles of an address
 * @chip: The NAND chip
 * @addrs: Array of address cycles to fill
 * @offset_in_page: The offset in the page
 *
 * Fills the first or the first two bytes of the @addrs field depending
 * on the NAND bus width and the page size.
 *
 * Returns the number of cycles needed to encode the column, or a negative
 * error code in case one of the arguments is invalid.
 */
static int nand_fill_column_cycles(struct nand_chip *chip, u8 *addrs,
				   unsigned int offset_in_page)
{
	struct mtd_info *mtd = nand_to_mtd(chip);

	/* Make sure the offset is less than the actual page size. */
	if (offset_in_page > mtd->writesize + mtd->oobsize)
		return -EINVAL;

	/*
	 * On small page NANDs, there's a dedicated command to access the OOB
	 * area, and the column address is relative to the start of the OOB
	 * area, not the start of the page. Asjust the address accordingly.
	 */
	if (mtd->writesize <= 512 && offset_in_page >= mtd->writesize)
		offset_in_page -= mtd->writesize;

	/*
	 * The offset in page is expressed in bytes, if the NAND bus is 16-bit
	 * wide, then it must be divided by 2.
	 */
	if (chip->options & NAND_BUSWIDTH_16) {
		if (WARN_ON(offset_in_page % 2))
			return -EINVAL;

		offset_in_page /= 2;
	}

	addrs[0] = offset_in_page;

	/*
	 * Small page NANDs use 1 cycle for the columns, while large page NANDs
	 * need 2
	 */
	if (mtd->writesize <= 512)
		return 1;

	addrs[1] = offset_in_page >> 8;

	return 2;
}

static int nand_sp_exec_read_page_op(struct nand_chip *chip, unsigned int page,
				     unsigned int offset_in_page, void *buf,
				     unsigned int len)
{
	const struct nand_interface_config *conf =
		nand_get_interface_config(chip);
	struct mtd_info *mtd = nand_to_mtd(chip);
	u8 addrs[4];
	struct nand_op_instr instrs[] = {
		NAND_OP_CMD(NAND_CMD_READ0, 0),
		NAND_OP_ADDR(3, addrs, NAND_COMMON_TIMING_NS(conf, tWB_max)),
		NAND_OP_WAIT_RDY(NAND_COMMON_TIMING_MS(conf, tR_max),
				 NAND_COMMON_TIMING_NS(conf, tRR_min)),
		NAND_OP_DATA_IN(len, buf, 0),
	};
	struct nand_operation op = NAND_OPERATION(chip->cur_cs, instrs);
	int ret;

	/* Drop the DATA_IN instruction if len is set to 0. */
	if (!len)
		op.ninstrs--;

	if (offset_in_page >= mtd->writesize)
		instrs[0].ctx.cmd.opcode = NAND_CMD_READOOB;
	else if (offset_in_page >= 256 &&
		 !(chip->options & NAND_BUSWIDTH_16))
		instrs[0].ctx.cmd.opcode = NAND_CMD_READ1;

	ret = nand_fill_column_cycles(chip, addrs, offset_in_page);
	if (ret < 0)
		return ret;

	addrs[1] = page;
	addrs[2] = page >> 8;

	if (chip->options & NAND_ROW_ADDR_3) {
		addrs[3] = page >> 16;
		instrs[1].ctx.addr.naddrs++;
	}

	return nand_exec_op(chip, &op);
}

static int nand_lp_exec_read_page_op(struct nand_chip *chip, unsigned int page,
				     unsigned int offset_in_page, void *buf,
				     unsigned int len)
{
	const struct nand_interface_config *conf =
		nand_get_interface_config(chip);
	u8 addrs[5];
	struct nand_op_instr instrs[] = {
		NAND_OP_CMD(NAND_CMD_READ0, 0),
		NAND_OP_ADDR(4, addrs, 0),
		NAND_OP_CMD(NAND_CMD_READSTART, NAND_COMMON_TIMING_NS(conf, tWB_max)),
		NAND_OP_WAIT_RDY(NAND_COMMON_TIMING_MS(conf, tR_max),
				 NAND_COMMON_TIMING_NS(conf, tRR_min)),
		NAND_OP_DATA_IN(len, buf, 0),
	};
	struct nand_operation op = NAND_OPERATION(chip->cur_cs, instrs);
	int ret;

	/* Drop the DATA_IN instruction if len is set to 0. */
	if (!len)
		op.ninstrs--;

	ret = nand_fill_column_cycles(chip, addrs, offset_in_page);
	if (ret < 0)
		return ret;

	addrs[2] = page;
	addrs[3] = page >> 8;

	if (chip->options & NAND_ROW_ADDR_3) {
		addrs[4] = page >> 16;
		instrs[1].ctx.addr.naddrs++;
	}

	return nand_exec_op(chip, &op);
}

/**
 * nand_read_page_op - Do a READ PAGE operation
 * @chip: The NAND chip
 * @page: page to read
 * @offset_in_page: offset within the page
 * @buf: buffer used to store the data
 * @len: length of the buffer
 *
 * This function issues a READ PAGE operation.
 * This function does not select/unselect the CS line.
 *
 * Returns 0 on success, a negative error code otherwise.
 */
int nand_read_page_op(struct nand_chip *chip, unsigned int page,
		      unsigned int offset_in_page, void *buf, unsigned int len)
{
	struct mtd_info *mtd = nand_to_mtd(chip);

	if (len && !buf)
		return -EINVAL;

	if (offset_in_page + len > mtd->writesize + mtd->oobsize)
		return -EINVAL;

	if (nand_has_exec_op(chip)) {
		if (mtd->writesize > 512)
			return nand_lp_exec_read_page_op(chip, page,
							 offset_in_page, buf,
							 len);

		return nand_sp_exec_read_page_op(chip, page, offset_in_page,
						 buf, len);
	}

	chip->legacy.cmdfunc(chip, NAND_CMD_READ0, offset_in_page, page);
	if (len)
		chip->legacy.read_buf(chip, buf, len);

	return 0;
}
EXPORT_SYMBOL_GPL(nand_read_page_op);

/**
 * nand_read_param_page_op - Do a READ PARAMETER PAGE operation
 * @chip: The NAND chip
 * @page: parameter page to read
 * @buf: buffer used to store the data
 * @len: length of the buffer
 *
 * This function issues a READ PARAMETER PAGE operation.
 * This function does not select/unselect the CS line.
 *
 * Returns 0 on success, a negative error code otherwise.
 */
int nand_read_param_page_op(struct nand_chip *chip, u8 page, void *buf,
			    unsigned int len)
{
	unsigned int i;
	u8 *p = buf;

	if (len && !buf)
		return -EINVAL;

	if (nand_has_exec_op(chip)) {
		const struct nand_interface_config *conf =
			nand_get_interface_config(chip);
		struct nand_op_instr instrs[] = {
			NAND_OP_CMD(NAND_CMD_PARAM, 0),
			NAND_OP_ADDR(1, &page,
				     NAND_COMMON_TIMING_NS(conf, tWB_max)),
			NAND_OP_WAIT_RDY(NAND_COMMON_TIMING_MS(conf, tR_max),
					 NAND_COMMON_TIMING_NS(conf, tRR_min)),
			NAND_OP_8BIT_DATA_IN(len, buf, 0),
		};
		struct nand_operation op = NAND_OPERATION(chip->cur_cs, instrs);

		/* Drop the DATA_IN instruction if len is set to 0. */
		if (!len)
			op.ninstrs--;

		return nand_exec_op(chip, &op);
	}

	chip->legacy.cmdfunc(chip, NAND_CMD_PARAM, page, -1);
	for (i = 0; i < len; i++)
		p[i] = chip->legacy.read_byte(chip);

	return 0;
}

/**
 * nand_change_read_column_op - Do a CHANGE READ COLUMN operation
 * @chip: The NAND chip
 * @offset_in_page: offset within the page
 * @buf: buffer used to store the data
 * @len: length of the buffer
 * @force_8bit: force 8-bit bus access
 *
 * This function issues a CHANGE READ COLUMN operation.
 * This function does not select/unselect the CS line.
 *
 * Returns 0 on success, a negative error code otherwise.
 */
int nand_change_read_column_op(struct nand_chip *chip,
			       unsigned int offset_in_page, void *buf,
			       unsigned int len, bool force_8bit)
{
	struct mtd_info *mtd = nand_to_mtd(chip);

	if (len && !buf)
		return -EINVAL;

	if (offset_in_page + len > mtd->writesize + mtd->oobsize)
		return -EINVAL;

	/* Small page NANDs do not support column change. */
	if (mtd->writesize <= 512)
		return -ENOTSUPP;

	if (nand_has_exec_op(chip)) {
		const struct nand_interface_config *conf =
			nand_get_interface_config(chip);
		u8 addrs[2] = {};
		struct nand_op_instr instrs[] = {
			NAND_OP_CMD(NAND_CMD_RNDOUT, 0),
			NAND_OP_ADDR(2, addrs, 0),
			NAND_OP_CMD(NAND_CMD_RNDOUTSTART,
				    NAND_COMMON_TIMING_NS(conf, tCCS_min)),
			NAND_OP_DATA_IN(len, buf, 0),
		};
		struct nand_operation op = NAND_OPERATION(chip->cur_cs, instrs);
		int ret;

		ret = nand_fill_column_cycles(chip, addrs, offset_in_page);
		if (ret < 0)
			return ret;

		/* Drop the DATA_IN instruction if len is set to 0. */
		if (!len)
			op.ninstrs--;

		instrs[3].ctx.data.force_8bit = force_8bit;

		return nand_exec_op(chip, &op);
	}

	chip->legacy.cmdfunc(chip, NAND_CMD_RNDOUT, offset_in_page, -1);
	if (len)
		chip->legacy.read_buf(chip, buf, len);

	return 0;
}
EXPORT_SYMBOL_GPL(nand_change_read_column_op);

/**
 * nand_read_oob_op - Do a READ OOB operation
 * @chip: The NAND chip
 * @page: page to read
 * @offset_in_oob: offset within the OOB area
 * @buf: buffer used to store the data
 * @len: length of the buffer
 *
 * This function issues a READ OOB operation.
 * This function does not select/unselect the CS line.
 *
 * Returns 0 on success, a negative error code otherwise.
 */
int nand_read_oob_op(struct nand_chip *chip, unsigned int page,
		     unsigned int offset_in_oob, void *buf, unsigned int len)
{
	struct mtd_info *mtd = nand_to_mtd(chip);

	if (len && !buf)
		return -EINVAL;

	if (offset_in_oob + len > mtd->oobsize)
		return -EINVAL;

	if (nand_has_exec_op(chip))
		return nand_read_page_op(chip, page,
					 mtd->writesize + offset_in_oob,
					 buf, len);

	chip->legacy.cmdfunc(chip, NAND_CMD_READOOB, offset_in_oob, page);
	if (len)
		chip->legacy.read_buf(chip, buf, len);

	return 0;
}
EXPORT_SYMBOL_GPL(nand_read_oob_op);

static int nand_exec_prog_page_op(struct nand_chip *chip, unsigned int page,
				  unsigned int offset_in_page, const void *buf,
				  unsigned int len, bool prog)
{
	const struct nand_interface_config *conf =
		nand_get_interface_config(chip);
	struct mtd_info *mtd = nand_to_mtd(chip);
	u8 addrs[5] = {};
	struct nand_op_instr instrs[] = {
		/*
		 * The first instruction will be dropped if we're dealing
		 * with a large page NAND and adjusted if we're dealing
		 * with a small page NAND and the page offset is > 255.
		 */
		NAND_OP_CMD(NAND_CMD_READ0, 0),
		NAND_OP_CMD(NAND_CMD_SEQIN, 0),
		NAND_OP_ADDR(0, addrs, NAND_COMMON_TIMING_NS(conf, tADL_min)),
		NAND_OP_DATA_OUT(len, buf, 0),
		NAND_OP_CMD(NAND_CMD_PAGEPROG,
			    NAND_COMMON_TIMING_NS(conf, tWB_max)),
		NAND_OP_WAIT_RDY(NAND_COMMON_TIMING_MS(conf, tPROG_max), 0),
	};
	struct nand_operation op = NAND_OPERATION(chip->cur_cs, instrs);
	int naddrs = nand_fill_column_cycles(chip, addrs, offset_in_page);

	if (naddrs < 0)
		return naddrs;

	addrs[naddrs++] = page;
	addrs[naddrs++] = page >> 8;
	if (chip->options & NAND_ROW_ADDR_3)
		addrs[naddrs++] = page >> 16;

	instrs[2].ctx.addr.naddrs = naddrs;

	/* Drop the last two instructions if we're not programming the page. */
	if (!prog) {
		op.ninstrs -= 2;
		/* Also drop the DATA_OUT instruction if empty. */
		if (!len)
			op.ninstrs--;
	}

	if (mtd->writesize <= 512) {
		/*
		 * Small pages need some more tweaking: we have to adjust the
		 * first instruction depending on the page offset we're trying
		 * to access.
		 */
		if (offset_in_page >= mtd->writesize)
			instrs[0].ctx.cmd.opcode = NAND_CMD_READOOB;
		else if (offset_in_page >= 256 &&
			 !(chip->options & NAND_BUSWIDTH_16))
			instrs[0].ctx.cmd.opcode = NAND_CMD_READ1;
	} else {
		/*
		 * Drop the first command if we're dealing with a large page
		 * NAND.
		 */
		op.instrs++;
		op.ninstrs--;
	}

	return nand_exec_op(chip, &op);
}

/**
 * nand_prog_page_begin_op - starts a PROG PAGE operation
 * @chip: The NAND chip
 * @page: page to write
 * @offset_in_page: offset within the page
 * @buf: buffer containing the data to write to the page
 * @len: length of the buffer
 *
 * This function issues the first half of a PROG PAGE operation.
 * This function does not select/unselect the CS line.
 *
 * Returns 0 on success, a negative error code otherwise.
 */
int nand_prog_page_begin_op(struct nand_chip *chip, unsigned int page,
			    unsigned int offset_in_page, const void *buf,
			    unsigned int len)
{
	struct mtd_info *mtd = nand_to_mtd(chip);

	if (len && !buf)
		return -EINVAL;

	if (offset_in_page + len > mtd->writesize + mtd->oobsize)
		return -EINVAL;

	if (nand_has_exec_op(chip))
		return nand_exec_prog_page_op(chip, page, offset_in_page, buf,
					      len, false);

	chip->legacy.cmdfunc(chip, NAND_CMD_SEQIN, offset_in_page, page);

	if (buf)
		chip->legacy.write_buf(chip, buf, len);

	return 0;
}
EXPORT_SYMBOL_GPL(nand_prog_page_begin_op);

/**
 * nand_prog_page_end_op - ends a PROG PAGE operation
 * @chip: The NAND chip
 *
 * This function issues the second half of a PROG PAGE operation.
 * This function does not select/unselect the CS line.
 *
 * Returns 0 on success, a negative error code otherwise.
 */
int nand_prog_page_end_op(struct nand_chip *chip)
{
	int ret;
	u8 status;

	if (nand_has_exec_op(chip)) {
		const struct nand_interface_config *conf =
			nand_get_interface_config(chip);
		struct nand_op_instr instrs[] = {
			NAND_OP_CMD(NAND_CMD_PAGEPROG,
				    NAND_COMMON_TIMING_NS(conf, tWB_max)),
			NAND_OP_WAIT_RDY(NAND_COMMON_TIMING_MS(conf, tPROG_max),
					 0),
		};
		struct nand_operation op = NAND_OPERATION(chip->cur_cs, instrs);

		ret = nand_exec_op(chip, &op);
		if (ret)
			return ret;

		ret = nand_status_op(chip, &status);
		if (ret)
			return ret;
	} else {
		chip->legacy.cmdfunc(chip, NAND_CMD_PAGEPROG, -1, -1);
		ret = chip->legacy.waitfunc(chip);
		if (ret < 0)
			return ret;

		status = ret;
	}

	if (status & NAND_STATUS_FAIL)
		return -EIO;

	return 0;
}
EXPORT_SYMBOL_GPL(nand_prog_page_end_op);

/**
 * nand_prog_page_op - Do a full PROG PAGE operation
 * @chip: The NAND chip
 * @page: page to write
 * @offset_in_page: offset within the page
 * @buf: buffer containing the data to write to the page
 * @len: length of the buffer
 *
 * This function issues a full PROG PAGE operation.
 * This function does not select/unselect the CS line.
 *
 * Returns 0 on success, a negative error code otherwise.
 */
int nand_prog_page_op(struct nand_chip *chip, unsigned int page,
		      unsigned int offset_in_page, const void *buf,
		      unsigned int len)
{
	struct mtd_info *mtd = nand_to_mtd(chip);
	u8 status;
	int ret;

	if (!len || !buf)
		return -EINVAL;

	if (offset_in_page + len > mtd->writesize + mtd->oobsize)
		return -EINVAL;

	if (nand_has_exec_op(chip)) {
		ret = nand_exec_prog_page_op(chip, page, offset_in_page, buf,
						len, true);
		if (ret)
			return ret;

		ret = nand_status_op(chip, &status);
		if (ret)
			return ret;
	} else {
		chip->legacy.cmdfunc(chip, NAND_CMD_SEQIN, offset_in_page,
				     page);
		chip->legacy.write_buf(chip, buf, len);
		chip->legacy.cmdfunc(chip, NAND_CMD_PAGEPROG, -1, -1);
		ret = chip->legacy.waitfunc(chip);
		if (ret < 0)
			return ret;

		status = ret;
	}

	if (status & NAND_STATUS_FAIL)
		return -EIO;

	return 0;
}
EXPORT_SYMBOL_GPL(nand_prog_page_op);

/**
 * nand_change_write_column_op - Do a CHANGE WRITE COLUMN operation
 * @chip: The NAND chip
 * @offset_in_page: offset within the page
 * @buf: buffer containing the data to send to the NAND
 * @len: length of the buffer
 * @force_8bit: force 8-bit bus access
 *
 * This function issues a CHANGE WRITE COLUMN operation.
 * This function does not select/unselect the CS line.
 *
 * Returns 0 on success, a negative error code otherwise.
 */
int nand_change_write_column_op(struct nand_chip *chip,
				unsigned int offset_in_page,
				const void *buf, unsigned int len,
				bool force_8bit)
{
	struct mtd_info *mtd = nand_to_mtd(chip);

	if (len && !buf)
		return -EINVAL;

	if (offset_in_page + len > mtd->writesize + mtd->oobsize)
		return -EINVAL;

	/* Small page NANDs do not support column change. */
	if (mtd->writesize <= 512)
		return -ENOTSUPP;

	if (nand_has_exec_op(chip)) {
		const struct nand_interface_config *conf =
			nand_get_interface_config(chip);
		u8 addrs[2];
		struct nand_op_instr instrs[] = {
			NAND_OP_CMD(NAND_CMD_RNDIN, 0),
			NAND_OP_ADDR(2, addrs, NAND_COMMON_TIMING_NS(conf, tCCS_min)),
			NAND_OP_DATA_OUT(len, buf, 0),
		};
		struct nand_operation op = NAND_OPERATION(chip->cur_cs, instrs);
		int ret;

		ret = nand_fill_column_cycles(chip, addrs, offset_in_page);
		if (ret < 0)
			return ret;

		instrs[2].ctx.data.force_8bit = force_8bit;

		/* Drop the DATA_OUT instruction if len is set to 0. */
		if (!len)
			op.ninstrs--;

		return nand_exec_op(chip, &op);
	}

	chip->legacy.cmdfunc(chip, NAND_CMD_RNDIN, offset_in_page, -1);
	if (len)
		chip->legacy.write_buf(chip, buf, len);

	return 0;
}
EXPORT_SYMBOL_GPL(nand_change_write_column_op);

/**
 * nand_readid_op - Do a READID operation
 * @chip: The NAND chip
 * @addr: address cycle to pass after the READID command
 * @buf: buffer used to store the ID
 * @len: length of the buffer
 *
 * This function sends a READID command and reads back the ID returned by the
 * NAND.
 * This function does not select/unselect the CS line.
 *
 * Returns 0 on success, a negative error code otherwise.
 */
int nand_readid_op(struct nand_chip *chip, u8 addr, void *buf,
		   unsigned int len)
{
	unsigned int i;
	u8 *id = buf, *ddrbuf = NULL;

	if (len && !buf)
		return -EINVAL;

	if (nand_has_exec_op(chip)) {
		const struct nand_interface_config *conf =
			nand_get_interface_config(chip);
		struct nand_op_instr instrs[] = {
			NAND_OP_CMD(NAND_CMD_READID, 0),
			NAND_OP_ADDR(1, &addr,
				     NAND_COMMON_TIMING_NS(conf, tADL_min)),
			NAND_OP_8BIT_DATA_IN(len, buf, 0),
		};
		struct nand_operation op = NAND_OPERATION(chip->cur_cs, instrs);
		int ret;

		/* READ_ID data bytes are received twice in NV-DDR mode */
		if (len && nand_interface_is_nvddr(conf)) {
			ddrbuf = kzalloc(len * 2, GFP_KERNEL);
			if (!ddrbuf)
				return -ENOMEM;

			instrs[2].ctx.data.len *= 2;
			instrs[2].ctx.data.buf.in = ddrbuf;
		}

		/* Drop the DATA_IN instruction if len is set to 0. */
		if (!len)
			op.ninstrs--;

		ret = nand_exec_op(chip, &op);
		if (!ret && len && nand_interface_is_nvddr(conf)) {
			for (i = 0; i < len; i++)
				id[i] = ddrbuf[i * 2];
		}

		kfree(ddrbuf);

		return ret;
	}

	chip->legacy.cmdfunc(chip, NAND_CMD_READID, addr, -1);

	for (i = 0; i < len; i++)
		id[i] = chip->legacy.read_byte(chip);

	return 0;
}
EXPORT_SYMBOL_GPL(nand_readid_op);

/**
 * nand_status_op - Do a STATUS operation
 * @chip: The NAND chip
 * @status: out variable to store the NAND status
 *
 * This function sends a STATUS command and reads back the status returned by
 * the NAND.
 * This function does not select/unselect the CS line.
 *
 * Returns 0 on success, a negative error code otherwise.
 */
int nand_status_op(struct nand_chip *chip, u8 *status)
{
	if (nand_has_exec_op(chip)) {
		const struct nand_interface_config *conf =
			nand_get_interface_config(chip);
		u8 ddrstatus[2];
		struct nand_op_instr instrs[] = {
			NAND_OP_CMD(NAND_CMD_STATUS,
				    NAND_COMMON_TIMING_NS(conf, tADL_min)),
			NAND_OP_8BIT_DATA_IN(1, status, 0),
		};
		struct nand_operation op = NAND_OPERATION(chip->cur_cs, instrs);
		int ret;

		/* The status data byte will be received twice in NV-DDR mode */
		if (status && nand_interface_is_nvddr(conf)) {
			instrs[1].ctx.data.len *= 2;
			instrs[1].ctx.data.buf.in = ddrstatus;
		}

		if (!status)
			op.ninstrs--;

		ret = nand_exec_op(chip, &op);
		if (!ret && status && nand_interface_is_nvddr(conf))
			*status = ddrstatus[0];

		return ret;
	}

	chip->legacy.cmdfunc(chip, NAND_CMD_STATUS, -1, -1);
	if (status)
		*status = chip->legacy.read_byte(chip);

	return 0;
}
EXPORT_SYMBOL_GPL(nand_status_op);

/**
 * nand_exit_status_op - Exit a STATUS operation
 * @chip: The NAND chip
 *
 * This function sends a READ0 command to cancel the effect of the STATUS
 * command to avoid reading only the status until a new read command is sent.
 *
 * This function does not select/unselect the CS line.
 *
 * Returns 0 on success, a negative error code otherwise.
 */
int nand_exit_status_op(struct nand_chip *chip)
{
	if (nand_has_exec_op(chip)) {
		struct nand_op_instr instrs[] = {
			NAND_OP_CMD(NAND_CMD_READ0, 0),
		};
		struct nand_operation op = NAND_OPERATION(chip->cur_cs, instrs);

		return nand_exec_op(chip, &op);
	}

	chip->legacy.cmdfunc(chip, NAND_CMD_READ0, -1, -1);

	return 0;
}

/**
 * nand_erase_op - Do an erase operation
 * @chip: The NAND chip
 * @eraseblock: block to erase
 *
 * This function sends an ERASE command and waits for the NAND to be ready
 * before returning.
 * This function does not select/unselect the CS line.
 *
 * Returns 0 on success, a negative error code otherwise.
 */
int nand_erase_op(struct nand_chip *chip, unsigned int eraseblock)
{
	unsigned int page = eraseblock <<
			    (chip->phys_erase_shift - chip->page_shift);
	int ret;
	u8 status;

	if (nand_has_exec_op(chip)) {
		const struct nand_interface_config *conf =
			nand_get_interface_config(chip);
		u8 addrs[3] = {	page, page >> 8, page >> 16 };
		struct nand_op_instr instrs[] = {
			NAND_OP_CMD(NAND_CMD_ERASE1, 0),
			NAND_OP_ADDR(2, addrs, 0),
			NAND_OP_CMD(NAND_CMD_ERASE2,
<<<<<<< HEAD
				    NAND_COMMON_TIMING_MS(conf, tWB_max)),
=======
				    NAND_COMMON_TIMING_NS(conf, tWB_max)),
>>>>>>> df0cc57e
			NAND_OP_WAIT_RDY(NAND_COMMON_TIMING_MS(conf, tBERS_max),
					 0),
		};
		struct nand_operation op = NAND_OPERATION(chip->cur_cs, instrs);

		if (chip->options & NAND_ROW_ADDR_3)
			instrs[1].ctx.addr.naddrs++;

		ret = nand_exec_op(chip, &op);
		if (ret)
			return ret;

		ret = nand_status_op(chip, &status);
		if (ret)
			return ret;
	} else {
		chip->legacy.cmdfunc(chip, NAND_CMD_ERASE1, -1, page);
		chip->legacy.cmdfunc(chip, NAND_CMD_ERASE2, -1, -1);

		ret = chip->legacy.waitfunc(chip);
		if (ret < 0)
			return ret;

		status = ret;
	}

	if (status & NAND_STATUS_FAIL)
		return -EIO;

	return 0;
}
EXPORT_SYMBOL_GPL(nand_erase_op);

/**
 * nand_set_features_op - Do a SET FEATURES operation
 * @chip: The NAND chip
 * @feature: feature id
 * @data: 4 bytes of data
 *
 * This function sends a SET FEATURES command and waits for the NAND to be
 * ready before returning.
 * This function does not select/unselect the CS line.
 *
 * Returns 0 on success, a negative error code otherwise.
 */
static int nand_set_features_op(struct nand_chip *chip, u8 feature,
				const void *data)
{
	const u8 *params = data;
	int i, ret;

	if (nand_has_exec_op(chip)) {
		const struct nand_interface_config *conf =
			nand_get_interface_config(chip);
		struct nand_op_instr instrs[] = {
			NAND_OP_CMD(NAND_CMD_SET_FEATURES, 0),
			NAND_OP_ADDR(1, &feature, NAND_COMMON_TIMING_NS(conf,
									tADL_min)),
			NAND_OP_8BIT_DATA_OUT(ONFI_SUBFEATURE_PARAM_LEN, data,
					      NAND_COMMON_TIMING_NS(conf,
								    tWB_max)),
			NAND_OP_WAIT_RDY(NAND_COMMON_TIMING_MS(conf, tFEAT_max),
					 0),
		};
		struct nand_operation op = NAND_OPERATION(chip->cur_cs, instrs);

		return nand_exec_op(chip, &op);
	}

	chip->legacy.cmdfunc(chip, NAND_CMD_SET_FEATURES, feature, -1);
	for (i = 0; i < ONFI_SUBFEATURE_PARAM_LEN; ++i)
		chip->legacy.write_byte(chip, params[i]);

	ret = chip->legacy.waitfunc(chip);
	if (ret < 0)
		return ret;

	if (ret & NAND_STATUS_FAIL)
		return -EIO;

	return 0;
}

/**
 * nand_get_features_op - Do a GET FEATURES operation
 * @chip: The NAND chip
 * @feature: feature id
 * @data: 4 bytes of data
 *
 * This function sends a GET FEATURES command and waits for the NAND to be
 * ready before returning.
 * This function does not select/unselect the CS line.
 *
 * Returns 0 on success, a negative error code otherwise.
 */
static int nand_get_features_op(struct nand_chip *chip, u8 feature,
				void *data)
{
	u8 *params = data, ddrbuf[ONFI_SUBFEATURE_PARAM_LEN * 2];
	int i;

	if (nand_has_exec_op(chip)) {
		const struct nand_interface_config *conf =
			nand_get_interface_config(chip);
		struct nand_op_instr instrs[] = {
			NAND_OP_CMD(NAND_CMD_GET_FEATURES, 0),
			NAND_OP_ADDR(1, &feature,
				     NAND_COMMON_TIMING_NS(conf, tWB_max)),
			NAND_OP_WAIT_RDY(NAND_COMMON_TIMING_MS(conf, tFEAT_max),
					 NAND_COMMON_TIMING_NS(conf, tRR_min)),
			NAND_OP_8BIT_DATA_IN(ONFI_SUBFEATURE_PARAM_LEN,
					     data, 0),
		};
		struct nand_operation op = NAND_OPERATION(chip->cur_cs, instrs);
		int ret;

		/* GET_FEATURE data bytes are received twice in NV-DDR mode */
		if (nand_interface_is_nvddr(conf)) {
			instrs[3].ctx.data.len *= 2;
			instrs[3].ctx.data.buf.in = ddrbuf;
		}

		ret = nand_exec_op(chip, &op);
		if (nand_interface_is_nvddr(conf)) {
			for (i = 0; i < ONFI_SUBFEATURE_PARAM_LEN; i++)
				params[i] = ddrbuf[i * 2];
		}

		return ret;
	}

	chip->legacy.cmdfunc(chip, NAND_CMD_GET_FEATURES, feature, -1);
	for (i = 0; i < ONFI_SUBFEATURE_PARAM_LEN; ++i)
		params[i] = chip->legacy.read_byte(chip);

	return 0;
}

static int nand_wait_rdy_op(struct nand_chip *chip, unsigned int timeout_ms,
			    unsigned int delay_ns)
{
	if (nand_has_exec_op(chip)) {
		struct nand_op_instr instrs[] = {
			NAND_OP_WAIT_RDY(PSEC_TO_MSEC(timeout_ms),
					 PSEC_TO_NSEC(delay_ns)),
		};
		struct nand_operation op = NAND_OPERATION(chip->cur_cs, instrs);

		return nand_exec_op(chip, &op);
	}

	/* Apply delay or wait for ready/busy pin */
	if (!chip->legacy.dev_ready)
		udelay(chip->legacy.chip_delay);
	else
		nand_wait_ready(chip);

	return 0;
}

/**
 * nand_reset_op - Do a reset operation
 * @chip: The NAND chip
 *
 * This function sends a RESET command and waits for the NAND to be ready
 * before returning.
 * This function does not select/unselect the CS line.
 *
 * Returns 0 on success, a negative error code otherwise.
 */
int nand_reset_op(struct nand_chip *chip)
{
	if (nand_has_exec_op(chip)) {
		const struct nand_interface_config *conf =
			nand_get_interface_config(chip);
		struct nand_op_instr instrs[] = {
			NAND_OP_CMD(NAND_CMD_RESET,
				    NAND_COMMON_TIMING_NS(conf, tWB_max)),
			NAND_OP_WAIT_RDY(NAND_COMMON_TIMING_MS(conf, tRST_max),
					 0),
		};
		struct nand_operation op = NAND_OPERATION(chip->cur_cs, instrs);

		return nand_exec_op(chip, &op);
	}

	chip->legacy.cmdfunc(chip, NAND_CMD_RESET, -1, -1);

	return 0;
}
EXPORT_SYMBOL_GPL(nand_reset_op);

/**
 * nand_read_data_op - Read data from the NAND
 * @chip: The NAND chip
 * @buf: buffer used to store the data
 * @len: length of the buffer
 * @force_8bit: force 8-bit bus access
 * @check_only: do not actually run the command, only checks if the
 *              controller driver supports it
 *
 * This function does a raw data read on the bus. Usually used after launching
 * another NAND operation like nand_read_page_op().
 * This function does not select/unselect the CS line.
 *
 * Returns 0 on success, a negative error code otherwise.
 */
int nand_read_data_op(struct nand_chip *chip, void *buf, unsigned int len,
		      bool force_8bit, bool check_only)
{
	if (!len || !buf)
		return -EINVAL;

	if (nand_has_exec_op(chip)) {
		const struct nand_interface_config *conf =
			nand_get_interface_config(chip);
		struct nand_op_instr instrs[] = {
			NAND_OP_DATA_IN(len, buf, 0),
		};
		struct nand_operation op = NAND_OPERATION(chip->cur_cs, instrs);
		u8 *ddrbuf = NULL;
		int ret, i;

		instrs[0].ctx.data.force_8bit = force_8bit;

		/*
		 * Parameter payloads (ID, status, features, etc) do not go
		 * through the same pipeline as regular data, hence the
		 * force_8bit flag must be set and this also indicates that in
		 * case NV-DDR timings are being used the data will be received
		 * twice.
		 */
		if (force_8bit && nand_interface_is_nvddr(conf)) {
			ddrbuf = kzalloc(len * 2, GFP_KERNEL);
			if (!ddrbuf)
				return -ENOMEM;

			instrs[0].ctx.data.len *= 2;
			instrs[0].ctx.data.buf.in = ddrbuf;
		}

		if (check_only) {
			ret = nand_check_op(chip, &op);
			kfree(ddrbuf);
			return ret;
		}

		ret = nand_exec_op(chip, &op);
		if (!ret && force_8bit && nand_interface_is_nvddr(conf)) {
			u8 *dst = buf;

			for (i = 0; i < len; i++)
				dst[i] = ddrbuf[i * 2];
		}

		kfree(ddrbuf);

		return ret;
	}

	if (check_only)
		return 0;

	if (force_8bit) {
		u8 *p = buf;
		unsigned int i;

		for (i = 0; i < len; i++)
			p[i] = chip->legacy.read_byte(chip);
	} else {
		chip->legacy.read_buf(chip, buf, len);
	}

	return 0;
}
EXPORT_SYMBOL_GPL(nand_read_data_op);

/**
 * nand_write_data_op - Write data from the NAND
 * @chip: The NAND chip
 * @buf: buffer containing the data to send on the bus
 * @len: length of the buffer
 * @force_8bit: force 8-bit bus access
 *
 * This function does a raw data write on the bus. Usually used after launching
 * another NAND operation like nand_write_page_begin_op().
 * This function does not select/unselect the CS line.
 *
 * Returns 0 on success, a negative error code otherwise.
 */
int nand_write_data_op(struct nand_chip *chip, const void *buf,
		       unsigned int len, bool force_8bit)
{
	if (!len || !buf)
		return -EINVAL;

	if (nand_has_exec_op(chip)) {
		struct nand_op_instr instrs[] = {
			NAND_OP_DATA_OUT(len, buf, 0),
		};
		struct nand_operation op = NAND_OPERATION(chip->cur_cs, instrs);

		instrs[0].ctx.data.force_8bit = force_8bit;

		return nand_exec_op(chip, &op);
	}

	if (force_8bit) {
		const u8 *p = buf;
		unsigned int i;

		for (i = 0; i < len; i++)
			chip->legacy.write_byte(chip, p[i]);
	} else {
		chip->legacy.write_buf(chip, buf, len);
	}

	return 0;
}
EXPORT_SYMBOL_GPL(nand_write_data_op);

/**
 * struct nand_op_parser_ctx - Context used by the parser
 * @instrs: array of all the instructions that must be addressed
 * @ninstrs: length of the @instrs array
 * @subop: Sub-operation to be passed to the NAND controller
 *
 * This structure is used by the core to split NAND operations into
 * sub-operations that can be handled by the NAND controller.
 */
struct nand_op_parser_ctx {
	const struct nand_op_instr *instrs;
	unsigned int ninstrs;
	struct nand_subop subop;
};

/**
 * nand_op_parser_must_split_instr - Checks if an instruction must be split
 * @pat: the parser pattern element that matches @instr
 * @instr: pointer to the instruction to check
 * @start_offset: this is an in/out parameter. If @instr has already been
 *		  split, then @start_offset is the offset from which to start
 *		  (either an address cycle or an offset in the data buffer).
 *		  Conversely, if the function returns true (ie. instr must be
 *		  split), this parameter is updated to point to the first
 *		  data/address cycle that has not been taken care of.
 *
 * Some NAND controllers are limited and cannot send X address cycles with a
 * unique operation, or cannot read/write more than Y bytes at the same time.
 * In this case, split the instruction that does not fit in a single
 * controller-operation into two or more chunks.
 *
 * Returns true if the instruction must be split, false otherwise.
 * The @start_offset parameter is also updated to the offset at which the next
 * bundle of instruction must start (if an address or a data instruction).
 */
static bool
nand_op_parser_must_split_instr(const struct nand_op_parser_pattern_elem *pat,
				const struct nand_op_instr *instr,
				unsigned int *start_offset)
{
	switch (pat->type) {
	case NAND_OP_ADDR_INSTR:
		if (!pat->ctx.addr.maxcycles)
			break;

		if (instr->ctx.addr.naddrs - *start_offset >
		    pat->ctx.addr.maxcycles) {
			*start_offset += pat->ctx.addr.maxcycles;
			return true;
		}
		break;

	case NAND_OP_DATA_IN_INSTR:
	case NAND_OP_DATA_OUT_INSTR:
		if (!pat->ctx.data.maxlen)
			break;

		if (instr->ctx.data.len - *start_offset >
		    pat->ctx.data.maxlen) {
			*start_offset += pat->ctx.data.maxlen;
			return true;
		}
		break;

	default:
		break;
	}

	return false;
}

/**
 * nand_op_parser_match_pat - Checks if a pattern matches the instructions
 *			      remaining in the parser context
 * @pat: the pattern to test
 * @ctx: the parser context structure to match with the pattern @pat
 *
 * Check if @pat matches the set or a sub-set of instructions remaining in @ctx.
 * Returns true if this is the case, false ortherwise. When true is returned,
 * @ctx->subop is updated with the set of instructions to be passed to the
 * controller driver.
 */
static bool
nand_op_parser_match_pat(const struct nand_op_parser_pattern *pat,
			 struct nand_op_parser_ctx *ctx)
{
	unsigned int instr_offset = ctx->subop.first_instr_start_off;
	const struct nand_op_instr *end = ctx->instrs + ctx->ninstrs;
	const struct nand_op_instr *instr = ctx->subop.instrs;
	unsigned int i, ninstrs;

	for (i = 0, ninstrs = 0; i < pat->nelems && instr < end; i++) {
		/*
		 * The pattern instruction does not match the operation
		 * instruction. If the instruction is marked optional in the
		 * pattern definition, we skip the pattern element and continue
		 * to the next one. If the element is mandatory, there's no
		 * match and we can return false directly.
		 */
		if (instr->type != pat->elems[i].type) {
			if (!pat->elems[i].optional)
				return false;

			continue;
		}

		/*
		 * Now check the pattern element constraints. If the pattern is
		 * not able to handle the whole instruction in a single step,
		 * we have to split it.
		 * The last_instr_end_off value comes back updated to point to
		 * the position where we have to split the instruction (the
		 * start of the next subop chunk).
		 */
		if (nand_op_parser_must_split_instr(&pat->elems[i], instr,
						    &instr_offset)) {
			ninstrs++;
			i++;
			break;
		}

		instr++;
		ninstrs++;
		instr_offset = 0;
	}

	/*
	 * This can happen if all instructions of a pattern are optional.
	 * Still, if there's not at least one instruction handled by this
	 * pattern, this is not a match, and we should try the next one (if
	 * any).
	 */
	if (!ninstrs)
		return false;

	/*
	 * We had a match on the pattern head, but the pattern may be longer
	 * than the instructions we're asked to execute. We need to make sure
	 * there's no mandatory elements in the pattern tail.
	 */
	for (; i < pat->nelems; i++) {
		if (!pat->elems[i].optional)
			return false;
	}

	/*
	 * We have a match: update the subop structure accordingly and return
	 * true.
	 */
	ctx->subop.ninstrs = ninstrs;
	ctx->subop.last_instr_end_off = instr_offset;

	return true;
}

#if IS_ENABLED(CONFIG_DYNAMIC_DEBUG) || defined(DEBUG)
static void nand_op_parser_trace(const struct nand_op_parser_ctx *ctx)
{
	const struct nand_op_instr *instr;
	char *prefix = "      ";
	unsigned int i;

	pr_debug("executing subop (CS%d):\n", ctx->subop.cs);

	for (i = 0; i < ctx->ninstrs; i++) {
		instr = &ctx->instrs[i];

		if (instr == &ctx->subop.instrs[0])
			prefix = "    ->";

		nand_op_trace(prefix, instr);

		if (instr == &ctx->subop.instrs[ctx->subop.ninstrs - 1])
			prefix = "      ";
	}
}
#else
static void nand_op_parser_trace(const struct nand_op_parser_ctx *ctx)
{
	/* NOP */
}
#endif

static int nand_op_parser_cmp_ctx(const struct nand_op_parser_ctx *a,
				  const struct nand_op_parser_ctx *b)
{
	if (a->subop.ninstrs < b->subop.ninstrs)
		return -1;
	else if (a->subop.ninstrs > b->subop.ninstrs)
		return 1;

	if (a->subop.last_instr_end_off < b->subop.last_instr_end_off)
		return -1;
	else if (a->subop.last_instr_end_off > b->subop.last_instr_end_off)
		return 1;

	return 0;
}

/**
 * nand_op_parser_exec_op - exec_op parser
 * @chip: the NAND chip
 * @parser: patterns description provided by the controller driver
 * @op: the NAND operation to address
 * @check_only: when true, the function only checks if @op can be handled but
 *		does not execute the operation
 *
 * Helper function designed to ease integration of NAND controller drivers that
 * only support a limited set of instruction sequences. The supported sequences
 * are described in @parser, and the framework takes care of splitting @op into
 * multiple sub-operations (if required) and pass them back to the ->exec()
 * callback of the matching pattern if @check_only is set to false.
 *
 * NAND controller drivers should call this function from their own ->exec_op()
 * implementation.
 *
 * Returns 0 on success, a negative error code otherwise. A failure can be
 * caused by an unsupported operation (none of the supported patterns is able
 * to handle the requested operation), or an error returned by one of the
 * matching pattern->exec() hook.
 */
int nand_op_parser_exec_op(struct nand_chip *chip,
			   const struct nand_op_parser *parser,
			   const struct nand_operation *op, bool check_only)
{
	struct nand_op_parser_ctx ctx = {
		.subop.cs = op->cs,
		.subop.instrs = op->instrs,
		.instrs = op->instrs,
		.ninstrs = op->ninstrs,
	};
	unsigned int i;

	while (ctx.subop.instrs < op->instrs + op->ninstrs) {
		const struct nand_op_parser_pattern *pattern;
		struct nand_op_parser_ctx best_ctx;
		int ret, best_pattern = -1;

		for (i = 0; i < parser->npatterns; i++) {
			struct nand_op_parser_ctx test_ctx = ctx;

			pattern = &parser->patterns[i];
			if (!nand_op_parser_match_pat(pattern, &test_ctx))
				continue;

			if (best_pattern >= 0 &&
			    nand_op_parser_cmp_ctx(&test_ctx, &best_ctx) <= 0)
				continue;

			best_pattern = i;
			best_ctx = test_ctx;
		}

		if (best_pattern < 0) {
			pr_debug("->exec_op() parser: pattern not found!\n");
			return -ENOTSUPP;
		}

		ctx = best_ctx;
		nand_op_parser_trace(&ctx);

		if (!check_only) {
			pattern = &parser->patterns[best_pattern];
			ret = pattern->exec(chip, &ctx.subop);
			if (ret)
				return ret;
		}

		/*
		 * Update the context structure by pointing to the start of the
		 * next subop.
		 */
		ctx.subop.instrs = ctx.subop.instrs + ctx.subop.ninstrs;
		if (ctx.subop.last_instr_end_off)
			ctx.subop.instrs -= 1;

		ctx.subop.first_instr_start_off = ctx.subop.last_instr_end_off;
	}

	return 0;
}
EXPORT_SYMBOL_GPL(nand_op_parser_exec_op);

static bool nand_instr_is_data(const struct nand_op_instr *instr)
{
	return instr && (instr->type == NAND_OP_DATA_IN_INSTR ||
			 instr->type == NAND_OP_DATA_OUT_INSTR);
}

static bool nand_subop_instr_is_valid(const struct nand_subop *subop,
				      unsigned int instr_idx)
{
	return subop && instr_idx < subop->ninstrs;
}

static unsigned int nand_subop_get_start_off(const struct nand_subop *subop,
					     unsigned int instr_idx)
{
	if (instr_idx)
		return 0;

	return subop->first_instr_start_off;
}

/**
 * nand_subop_get_addr_start_off - Get the start offset in an address array
 * @subop: The entire sub-operation
 * @instr_idx: Index of the instruction inside the sub-operation
 *
 * During driver development, one could be tempted to directly use the
 * ->addr.addrs field of address instructions. This is wrong as address
 * instructions might be split.
 *
 * Given an address instruction, returns the offset of the first cycle to issue.
 */
unsigned int nand_subop_get_addr_start_off(const struct nand_subop *subop,
					   unsigned int instr_idx)
{
	if (WARN_ON(!nand_subop_instr_is_valid(subop, instr_idx) ||
		    subop->instrs[instr_idx].type != NAND_OP_ADDR_INSTR))
		return 0;

	return nand_subop_get_start_off(subop, instr_idx);
}
EXPORT_SYMBOL_GPL(nand_subop_get_addr_start_off);

/**
 * nand_subop_get_num_addr_cyc - Get the remaining address cycles to assert
 * @subop: The entire sub-operation
 * @instr_idx: Index of the instruction inside the sub-operation
 *
 * During driver development, one could be tempted to directly use the
 * ->addr->naddrs field of a data instruction. This is wrong as instructions
 * might be split.
 *
 * Given an address instruction, returns the number of address cycle to issue.
 */
unsigned int nand_subop_get_num_addr_cyc(const struct nand_subop *subop,
					 unsigned int instr_idx)
{
	int start_off, end_off;

	if (WARN_ON(!nand_subop_instr_is_valid(subop, instr_idx) ||
		    subop->instrs[instr_idx].type != NAND_OP_ADDR_INSTR))
		return 0;

	start_off = nand_subop_get_addr_start_off(subop, instr_idx);

	if (instr_idx == subop->ninstrs - 1 &&
	    subop->last_instr_end_off)
		end_off = subop->last_instr_end_off;
	else
		end_off = subop->instrs[instr_idx].ctx.addr.naddrs;

	return end_off - start_off;
}
EXPORT_SYMBOL_GPL(nand_subop_get_num_addr_cyc);

/**
 * nand_subop_get_data_start_off - Get the start offset in a data array
 * @subop: The entire sub-operation
 * @instr_idx: Index of the instruction inside the sub-operation
 *
 * During driver development, one could be tempted to directly use the
 * ->data->buf.{in,out} field of data instructions. This is wrong as data
 * instructions might be split.
 *
 * Given a data instruction, returns the offset to start from.
 */
unsigned int nand_subop_get_data_start_off(const struct nand_subop *subop,
					   unsigned int instr_idx)
{
	if (WARN_ON(!nand_subop_instr_is_valid(subop, instr_idx) ||
		    !nand_instr_is_data(&subop->instrs[instr_idx])))
		return 0;

	return nand_subop_get_start_off(subop, instr_idx);
}
EXPORT_SYMBOL_GPL(nand_subop_get_data_start_off);

/**
 * nand_subop_get_data_len - Get the number of bytes to retrieve
 * @subop: The entire sub-operation
 * @instr_idx: Index of the instruction inside the sub-operation
 *
 * During driver development, one could be tempted to directly use the
 * ->data->len field of a data instruction. This is wrong as data instructions
 * might be split.
 *
 * Returns the length of the chunk of data to send/receive.
 */
unsigned int nand_subop_get_data_len(const struct nand_subop *subop,
				     unsigned int instr_idx)
{
	int start_off = 0, end_off;

	if (WARN_ON(!nand_subop_instr_is_valid(subop, instr_idx) ||
		    !nand_instr_is_data(&subop->instrs[instr_idx])))
		return 0;

	start_off = nand_subop_get_data_start_off(subop, instr_idx);

	if (instr_idx == subop->ninstrs - 1 &&
	    subop->last_instr_end_off)
		end_off = subop->last_instr_end_off;
	else
		end_off = subop->instrs[instr_idx].ctx.data.len;

	return end_off - start_off;
}
EXPORT_SYMBOL_GPL(nand_subop_get_data_len);

/**
 * nand_reset - Reset and initialize a NAND device
 * @chip: The NAND chip
 * @chipnr: Internal die id
 *
 * Save the timings data structure, then apply SDR timings mode 0 (see
 * nand_reset_interface for details), do the reset operation, and apply
 * back the previous timings.
 *
 * Returns 0 on success, a negative error code otherwise.
 */
int nand_reset(struct nand_chip *chip, int chipnr)
{
	int ret;

	ret = nand_reset_interface(chip, chipnr);
	if (ret)
		return ret;

	/*
	 * The CS line has to be released before we can apply the new NAND
	 * interface settings, hence this weird nand_select_target()
	 * nand_deselect_target() dance.
	 */
	nand_select_target(chip, chipnr);
	ret = nand_reset_op(chip);
	nand_deselect_target(chip);
	if (ret)
		return ret;

	ret = nand_setup_interface(chip, chipnr);
	if (ret)
		return ret;

	return 0;
}
EXPORT_SYMBOL_GPL(nand_reset);

/**
 * nand_get_features - wrapper to perform a GET_FEATURE
 * @chip: NAND chip info structure
 * @addr: feature address
 * @subfeature_param: the subfeature parameters, a four bytes array
 *
 * Returns 0 for success, a negative error otherwise. Returns -ENOTSUPP if the
 * operation cannot be handled.
 */
int nand_get_features(struct nand_chip *chip, int addr,
		      u8 *subfeature_param)
{
	if (!nand_supports_get_features(chip, addr))
		return -ENOTSUPP;

	if (chip->legacy.get_features)
		return chip->legacy.get_features(chip, addr, subfeature_param);

	return nand_get_features_op(chip, addr, subfeature_param);
}

/**
 * nand_set_features - wrapper to perform a SET_FEATURE
 * @chip: NAND chip info structure
 * @addr: feature address
 * @subfeature_param: the subfeature parameters, a four bytes array
 *
 * Returns 0 for success, a negative error otherwise. Returns -ENOTSUPP if the
 * operation cannot be handled.
 */
int nand_set_features(struct nand_chip *chip, int addr,
		      u8 *subfeature_param)
{
	if (!nand_supports_set_features(chip, addr))
		return -ENOTSUPP;

	if (chip->legacy.set_features)
		return chip->legacy.set_features(chip, addr, subfeature_param);

	return nand_set_features_op(chip, addr, subfeature_param);
}

/**
 * nand_check_erased_buf - check if a buffer contains (almost) only 0xff data
 * @buf: buffer to test
 * @len: buffer length
 * @bitflips_threshold: maximum number of bitflips
 *
 * Check if a buffer contains only 0xff, which means the underlying region
 * has been erased and is ready to be programmed.
 * The bitflips_threshold specify the maximum number of bitflips before
 * considering the region is not erased.
 * Note: The logic of this function has been extracted from the memweight
 * implementation, except that nand_check_erased_buf function exit before
 * testing the whole buffer if the number of bitflips exceed the
 * bitflips_threshold value.
 *
 * Returns a positive number of bitflips less than or equal to
 * bitflips_threshold, or -ERROR_CODE for bitflips in excess of the
 * threshold.
 */
static int nand_check_erased_buf(void *buf, int len, int bitflips_threshold)
{
	const unsigned char *bitmap = buf;
	int bitflips = 0;
	int weight;

	for (; len && ((uintptr_t)bitmap) % sizeof(long);
	     len--, bitmap++) {
		weight = hweight8(*bitmap);
		bitflips += BITS_PER_BYTE - weight;
		if (unlikely(bitflips > bitflips_threshold))
			return -EBADMSG;
	}

	for (; len >= sizeof(long);
	     len -= sizeof(long), bitmap += sizeof(long)) {
		unsigned long d = *((unsigned long *)bitmap);
		if (d == ~0UL)
			continue;
		weight = hweight_long(d);
		bitflips += BITS_PER_LONG - weight;
		if (unlikely(bitflips > bitflips_threshold))
			return -EBADMSG;
	}

	for (; len > 0; len--, bitmap++) {
		weight = hweight8(*bitmap);
		bitflips += BITS_PER_BYTE - weight;
		if (unlikely(bitflips > bitflips_threshold))
			return -EBADMSG;
	}

	return bitflips;
}

/**
 * nand_check_erased_ecc_chunk - check if an ECC chunk contains (almost) only
 *				 0xff data
 * @data: data buffer to test
 * @datalen: data length
 * @ecc: ECC buffer
 * @ecclen: ECC length
 * @extraoob: extra OOB buffer
 * @extraooblen: extra OOB length
 * @bitflips_threshold: maximum number of bitflips
 *
 * Check if a data buffer and its associated ECC and OOB data contains only
 * 0xff pattern, which means the underlying region has been erased and is
 * ready to be programmed.
 * The bitflips_threshold specify the maximum number of bitflips before
 * considering the region as not erased.
 *
 * Note:
 * 1/ ECC algorithms are working on pre-defined block sizes which are usually
 *    different from the NAND page size. When fixing bitflips, ECC engines will
 *    report the number of errors per chunk, and the NAND core infrastructure
 *    expect you to return the maximum number of bitflips for the whole page.
 *    This is why you should always use this function on a single chunk and
 *    not on the whole page. After checking each chunk you should update your
 *    max_bitflips value accordingly.
 * 2/ When checking for bitflips in erased pages you should not only check
 *    the payload data but also their associated ECC data, because a user might
 *    have programmed almost all bits to 1 but a few. In this case, we
 *    shouldn't consider the chunk as erased, and checking ECC bytes prevent
 *    this case.
 * 3/ The extraoob argument is optional, and should be used if some of your OOB
 *    data are protected by the ECC engine.
 *    It could also be used if you support subpages and want to attach some
 *    extra OOB data to an ECC chunk.
 *
 * Returns a positive number of bitflips less than or equal to
 * bitflips_threshold, or -ERROR_CODE for bitflips in excess of the
 * threshold. In case of success, the passed buffers are filled with 0xff.
 */
int nand_check_erased_ecc_chunk(void *data, int datalen,
				void *ecc, int ecclen,
				void *extraoob, int extraooblen,
				int bitflips_threshold)
{
	int data_bitflips = 0, ecc_bitflips = 0, extraoob_bitflips = 0;

	data_bitflips = nand_check_erased_buf(data, datalen,
					      bitflips_threshold);
	if (data_bitflips < 0)
		return data_bitflips;

	bitflips_threshold -= data_bitflips;

	ecc_bitflips = nand_check_erased_buf(ecc, ecclen, bitflips_threshold);
	if (ecc_bitflips < 0)
		return ecc_bitflips;

	bitflips_threshold -= ecc_bitflips;

	extraoob_bitflips = nand_check_erased_buf(extraoob, extraooblen,
						  bitflips_threshold);
	if (extraoob_bitflips < 0)
		return extraoob_bitflips;

	if (data_bitflips)
		memset(data, 0xff, datalen);

	if (ecc_bitflips)
		memset(ecc, 0xff, ecclen);

	if (extraoob_bitflips)
		memset(extraoob, 0xff, extraooblen);

	return data_bitflips + ecc_bitflips + extraoob_bitflips;
}
EXPORT_SYMBOL(nand_check_erased_ecc_chunk);

/**
 * nand_read_page_raw_notsupp - dummy read raw page function
 * @chip: nand chip info structure
 * @buf: buffer to store read data
 * @oob_required: caller requires OOB data read to chip->oob_poi
 * @page: page number to read
 *
 * Returns -ENOTSUPP unconditionally.
 */
int nand_read_page_raw_notsupp(struct nand_chip *chip, u8 *buf,
			       int oob_required, int page)
{
	return -ENOTSUPP;
}

/**
 * nand_read_page_raw - [INTERN] read raw page data without ecc
 * @chip: nand chip info structure
 * @buf: buffer to store read data
 * @oob_required: caller requires OOB data read to chip->oob_poi
 * @page: page number to read
 *
 * Not for syndrome calculating ECC controllers, which use a special oob layout.
 */
int nand_read_page_raw(struct nand_chip *chip, uint8_t *buf, int oob_required,
		       int page)
{
	struct mtd_info *mtd = nand_to_mtd(chip);
	int ret;

	ret = nand_read_page_op(chip, page, 0, buf, mtd->writesize);
	if (ret)
		return ret;

	if (oob_required) {
		ret = nand_read_data_op(chip, chip->oob_poi, mtd->oobsize,
					false, false);
		if (ret)
			return ret;
	}

	return 0;
}
EXPORT_SYMBOL(nand_read_page_raw);

/**
 * nand_monolithic_read_page_raw - Monolithic page read in raw mode
 * @chip: NAND chip info structure
 * @buf: buffer to store read data
 * @oob_required: caller requires OOB data read to chip->oob_poi
 * @page: page number to read
 *
 * This is a raw page read, ie. without any error detection/correction.
 * Monolithic means we are requesting all the relevant data (main plus
 * eventually OOB) to be loaded in the NAND cache and sent over the
 * bus (from the NAND chip to the NAND controller) in a single
 * operation. This is an alternative to nand_read_page_raw(), which
 * first reads the main data, and if the OOB data is requested too,
 * then reads more data on the bus.
 */
int nand_monolithic_read_page_raw(struct nand_chip *chip, u8 *buf,
				  int oob_required, int page)
{
	struct mtd_info *mtd = nand_to_mtd(chip);
	unsigned int size = mtd->writesize;
	u8 *read_buf = buf;
	int ret;

	if (oob_required) {
		size += mtd->oobsize;

		if (buf != chip->data_buf)
			read_buf = nand_get_data_buf(chip);
	}

	ret = nand_read_page_op(chip, page, 0, read_buf, size);
	if (ret)
		return ret;

	if (buf != chip->data_buf)
		memcpy(buf, read_buf, mtd->writesize);

	return 0;
}
EXPORT_SYMBOL(nand_monolithic_read_page_raw);

/**
 * nand_read_page_raw_syndrome - [INTERN] read raw page data without ecc
 * @chip: nand chip info structure
 * @buf: buffer to store read data
 * @oob_required: caller requires OOB data read to chip->oob_poi
 * @page: page number to read
 *
 * We need a special oob layout and handling even when OOB isn't used.
 */
static int nand_read_page_raw_syndrome(struct nand_chip *chip, uint8_t *buf,
				       int oob_required, int page)
{
	struct mtd_info *mtd = nand_to_mtd(chip);
	int eccsize = chip->ecc.size;
	int eccbytes = chip->ecc.bytes;
	uint8_t *oob = chip->oob_poi;
	int steps, size, ret;

	ret = nand_read_page_op(chip, page, 0, NULL, 0);
	if (ret)
		return ret;

	for (steps = chip->ecc.steps; steps > 0; steps--) {
		ret = nand_read_data_op(chip, buf, eccsize, false, false);
		if (ret)
			return ret;

		buf += eccsize;

		if (chip->ecc.prepad) {
			ret = nand_read_data_op(chip, oob, chip->ecc.prepad,
						false, false);
			if (ret)
				return ret;

			oob += chip->ecc.prepad;
		}

		ret = nand_read_data_op(chip, oob, eccbytes, false, false);
		if (ret)
			return ret;

		oob += eccbytes;

		if (chip->ecc.postpad) {
			ret = nand_read_data_op(chip, oob, chip->ecc.postpad,
						false, false);
			if (ret)
				return ret;

			oob += chip->ecc.postpad;
		}
	}

	size = mtd->oobsize - (oob - chip->oob_poi);
	if (size) {
		ret = nand_read_data_op(chip, oob, size, false, false);
		if (ret)
			return ret;
	}

	return 0;
}

/**
 * nand_read_page_swecc - [REPLACEABLE] software ECC based page read function
 * @chip: nand chip info structure
 * @buf: buffer to store read data
 * @oob_required: caller requires OOB data read to chip->oob_poi
 * @page: page number to read
 */
static int nand_read_page_swecc(struct nand_chip *chip, uint8_t *buf,
				int oob_required, int page)
{
	struct mtd_info *mtd = nand_to_mtd(chip);
	int i, eccsize = chip->ecc.size, ret;
	int eccbytes = chip->ecc.bytes;
	int eccsteps = chip->ecc.steps;
	uint8_t *p = buf;
	uint8_t *ecc_calc = chip->ecc.calc_buf;
	uint8_t *ecc_code = chip->ecc.code_buf;
	unsigned int max_bitflips = 0;

	chip->ecc.read_page_raw(chip, buf, 1, page);

	for (i = 0; eccsteps; eccsteps--, i += eccbytes, p += eccsize)
		chip->ecc.calculate(chip, p, &ecc_calc[i]);

	ret = mtd_ooblayout_get_eccbytes(mtd, ecc_code, chip->oob_poi, 0,
					 chip->ecc.total);
	if (ret)
		return ret;

	eccsteps = chip->ecc.steps;
	p = buf;

	for (i = 0 ; eccsteps; eccsteps--, i += eccbytes, p += eccsize) {
		int stat;

		stat = chip->ecc.correct(chip, p, &ecc_code[i], &ecc_calc[i]);
		if (stat < 0) {
			mtd->ecc_stats.failed++;
		} else {
			mtd->ecc_stats.corrected += stat;
			max_bitflips = max_t(unsigned int, max_bitflips, stat);
		}
	}
	return max_bitflips;
}

/**
 * nand_read_subpage - [REPLACEABLE] ECC based sub-page read function
 * @chip: nand chip info structure
 * @data_offs: offset of requested data within the page
 * @readlen: data length
 * @bufpoi: buffer to store read data
 * @page: page number to read
 */
static int nand_read_subpage(struct nand_chip *chip, uint32_t data_offs,
			     uint32_t readlen, uint8_t *bufpoi, int page)
{
	struct mtd_info *mtd = nand_to_mtd(chip);
	int start_step, end_step, num_steps, ret;
	uint8_t *p;
	int data_col_addr, i, gaps = 0;
	int datafrag_len, eccfrag_len, aligned_len, aligned_pos;
	int busw = (chip->options & NAND_BUSWIDTH_16) ? 2 : 1;
	int index, section = 0;
	unsigned int max_bitflips = 0;
	struct mtd_oob_region oobregion = { };

	/* Column address within the page aligned to ECC size (256bytes) */
	start_step = data_offs / chip->ecc.size;
	end_step = (data_offs + readlen - 1) / chip->ecc.size;
	num_steps = end_step - start_step + 1;
	index = start_step * chip->ecc.bytes;

	/* Data size aligned to ECC ecc.size */
	datafrag_len = num_steps * chip->ecc.size;
	eccfrag_len = num_steps * chip->ecc.bytes;

	data_col_addr = start_step * chip->ecc.size;
	/* If we read not a page aligned data */
	p = bufpoi + data_col_addr;
	ret = nand_read_page_op(chip, page, data_col_addr, p, datafrag_len);
	if (ret)
		return ret;

	/* Calculate ECC */
	for (i = 0; i < eccfrag_len ; i += chip->ecc.bytes, p += chip->ecc.size)
		chip->ecc.calculate(chip, p, &chip->ecc.calc_buf[i]);

	/*
	 * The performance is faster if we position offsets according to
	 * ecc.pos. Let's make sure that there are no gaps in ECC positions.
	 */
	ret = mtd_ooblayout_find_eccregion(mtd, index, &section, &oobregion);
	if (ret)
		return ret;

	if (oobregion.length < eccfrag_len)
		gaps = 1;

	if (gaps) {
		ret = nand_change_read_column_op(chip, mtd->writesize,
						 chip->oob_poi, mtd->oobsize,
						 false);
		if (ret)
			return ret;
	} else {
		/*
		 * Send the command to read the particular ECC bytes take care
		 * about buswidth alignment in read_buf.
		 */
		aligned_pos = oobregion.offset & ~(busw - 1);
		aligned_len = eccfrag_len;
		if (oobregion.offset & (busw - 1))
			aligned_len++;
		if ((oobregion.offset + (num_steps * chip->ecc.bytes)) &
		    (busw - 1))
			aligned_len++;

		ret = nand_change_read_column_op(chip,
						 mtd->writesize + aligned_pos,
						 &chip->oob_poi[aligned_pos],
						 aligned_len, false);
		if (ret)
			return ret;
	}

	ret = mtd_ooblayout_get_eccbytes(mtd, chip->ecc.code_buf,
					 chip->oob_poi, index, eccfrag_len);
	if (ret)
		return ret;

	p = bufpoi + data_col_addr;
	for (i = 0; i < eccfrag_len ; i += chip->ecc.bytes, p += chip->ecc.size) {
		int stat;

		stat = chip->ecc.correct(chip, p, &chip->ecc.code_buf[i],
					 &chip->ecc.calc_buf[i]);
		if (stat == -EBADMSG &&
		    (chip->ecc.options & NAND_ECC_GENERIC_ERASED_CHECK)) {
			/* check for empty pages with bitflips */
			stat = nand_check_erased_ecc_chunk(p, chip->ecc.size,
						&chip->ecc.code_buf[i],
						chip->ecc.bytes,
						NULL, 0,
						chip->ecc.strength);
		}

		if (stat < 0) {
			mtd->ecc_stats.failed++;
		} else {
			mtd->ecc_stats.corrected += stat;
			max_bitflips = max_t(unsigned int, max_bitflips, stat);
		}
	}
	return max_bitflips;
}

/**
 * nand_read_page_hwecc - [REPLACEABLE] hardware ECC based page read function
 * @chip: nand chip info structure
 * @buf: buffer to store read data
 * @oob_required: caller requires OOB data read to chip->oob_poi
 * @page: page number to read
 *
 * Not for syndrome calculating ECC controllers which need a special oob layout.
 */
static int nand_read_page_hwecc(struct nand_chip *chip, uint8_t *buf,
				int oob_required, int page)
{
	struct mtd_info *mtd = nand_to_mtd(chip);
	int i, eccsize = chip->ecc.size, ret;
	int eccbytes = chip->ecc.bytes;
	int eccsteps = chip->ecc.steps;
	uint8_t *p = buf;
	uint8_t *ecc_calc = chip->ecc.calc_buf;
	uint8_t *ecc_code = chip->ecc.code_buf;
	unsigned int max_bitflips = 0;

	ret = nand_read_page_op(chip, page, 0, NULL, 0);
	if (ret)
		return ret;

	for (i = 0; eccsteps; eccsteps--, i += eccbytes, p += eccsize) {
		chip->ecc.hwctl(chip, NAND_ECC_READ);

		ret = nand_read_data_op(chip, p, eccsize, false, false);
		if (ret)
			return ret;

		chip->ecc.calculate(chip, p, &ecc_calc[i]);
	}

	ret = nand_read_data_op(chip, chip->oob_poi, mtd->oobsize, false,
				false);
	if (ret)
		return ret;

	ret = mtd_ooblayout_get_eccbytes(mtd, ecc_code, chip->oob_poi, 0,
					 chip->ecc.total);
	if (ret)
		return ret;

	eccsteps = chip->ecc.steps;
	p = buf;

	for (i = 0 ; eccsteps; eccsteps--, i += eccbytes, p += eccsize) {
		int stat;

		stat = chip->ecc.correct(chip, p, &ecc_code[i], &ecc_calc[i]);
		if (stat == -EBADMSG &&
		    (chip->ecc.options & NAND_ECC_GENERIC_ERASED_CHECK)) {
			/* check for empty pages with bitflips */
			stat = nand_check_erased_ecc_chunk(p, eccsize,
						&ecc_code[i], eccbytes,
						NULL, 0,
						chip->ecc.strength);
		}

		if (stat < 0) {
			mtd->ecc_stats.failed++;
		} else {
			mtd->ecc_stats.corrected += stat;
			max_bitflips = max_t(unsigned int, max_bitflips, stat);
		}
	}
	return max_bitflips;
}

/**
 * nand_read_page_syndrome - [REPLACEABLE] hardware ECC syndrome based page read
 * @chip: nand chip info structure
 * @buf: buffer to store read data
 * @oob_required: caller requires OOB data read to chip->oob_poi
 * @page: page number to read
 *
 * The hw generator calculates the error syndrome automatically. Therefore we
 * need a special oob layout and handling.
 */
static int nand_read_page_syndrome(struct nand_chip *chip, uint8_t *buf,
				   int oob_required, int page)
{
	struct mtd_info *mtd = nand_to_mtd(chip);
	int ret, i, eccsize = chip->ecc.size;
	int eccbytes = chip->ecc.bytes;
	int eccsteps = chip->ecc.steps;
	int eccpadbytes = eccbytes + chip->ecc.prepad + chip->ecc.postpad;
	uint8_t *p = buf;
	uint8_t *oob = chip->oob_poi;
	unsigned int max_bitflips = 0;

	ret = nand_read_page_op(chip, page, 0, NULL, 0);
	if (ret)
		return ret;

	for (i = 0; eccsteps; eccsteps--, i += eccbytes, p += eccsize) {
		int stat;

		chip->ecc.hwctl(chip, NAND_ECC_READ);

		ret = nand_read_data_op(chip, p, eccsize, false, false);
		if (ret)
			return ret;

		if (chip->ecc.prepad) {
			ret = nand_read_data_op(chip, oob, chip->ecc.prepad,
						false, false);
			if (ret)
				return ret;

			oob += chip->ecc.prepad;
		}

		chip->ecc.hwctl(chip, NAND_ECC_READSYN);

		ret = nand_read_data_op(chip, oob, eccbytes, false, false);
		if (ret)
			return ret;

		stat = chip->ecc.correct(chip, p, oob, NULL);

		oob += eccbytes;

		if (chip->ecc.postpad) {
			ret = nand_read_data_op(chip, oob, chip->ecc.postpad,
						false, false);
			if (ret)
				return ret;

			oob += chip->ecc.postpad;
		}

		if (stat == -EBADMSG &&
		    (chip->ecc.options & NAND_ECC_GENERIC_ERASED_CHECK)) {
			/* check for empty pages with bitflips */
			stat = nand_check_erased_ecc_chunk(p, chip->ecc.size,
							   oob - eccpadbytes,
							   eccpadbytes,
							   NULL, 0,
							   chip->ecc.strength);
		}

		if (stat < 0) {
			mtd->ecc_stats.failed++;
		} else {
			mtd->ecc_stats.corrected += stat;
			max_bitflips = max_t(unsigned int, max_bitflips, stat);
		}
	}

	/* Calculate remaining oob bytes */
	i = mtd->oobsize - (oob - chip->oob_poi);
	if (i) {
		ret = nand_read_data_op(chip, oob, i, false, false);
		if (ret)
			return ret;
	}

	return max_bitflips;
}

/**
 * nand_transfer_oob - [INTERN] Transfer oob to client buffer
 * @chip: NAND chip object
 * @oob: oob destination address
 * @ops: oob ops structure
 * @len: size of oob to transfer
 */
static uint8_t *nand_transfer_oob(struct nand_chip *chip, uint8_t *oob,
				  struct mtd_oob_ops *ops, size_t len)
{
	struct mtd_info *mtd = nand_to_mtd(chip);
	int ret;

	switch (ops->mode) {

	case MTD_OPS_PLACE_OOB:
	case MTD_OPS_RAW:
		memcpy(oob, chip->oob_poi + ops->ooboffs, len);
		return oob + len;

	case MTD_OPS_AUTO_OOB:
		ret = mtd_ooblayout_get_databytes(mtd, oob, chip->oob_poi,
						  ops->ooboffs, len);
		BUG_ON(ret);
		return oob + len;

	default:
		BUG();
	}
	return NULL;
}

/**
 * nand_setup_read_retry - [INTERN] Set the READ RETRY mode
 * @chip: NAND chip object
 * @retry_mode: the retry mode to use
 *
 * Some vendors supply a special command to shift the Vt threshold, to be used
 * when there are too many bitflips in a page (i.e., ECC error). After setting
 * a new threshold, the host should retry reading the page.
 */
static int nand_setup_read_retry(struct nand_chip *chip, int retry_mode)
{
	pr_debug("setting READ RETRY mode %d\n", retry_mode);

	if (retry_mode >= chip->read_retries)
		return -EINVAL;

	if (!chip->ops.setup_read_retry)
		return -EOPNOTSUPP;

	return chip->ops.setup_read_retry(chip, retry_mode);
}

static void nand_wait_readrdy(struct nand_chip *chip)
{
	const struct nand_interface_config *conf;

	if (!(chip->options & NAND_NEED_READRDY))
		return;

	conf = nand_get_interface_config(chip);
	WARN_ON(nand_wait_rdy_op(chip, NAND_COMMON_TIMING_MS(conf, tR_max), 0));
}

/**
 * nand_do_read_ops - [INTERN] Read data with ECC
 * @chip: NAND chip object
 * @from: offset to read from
 * @ops: oob ops structure
 *
 * Internal function. Called with chip held.
 */
static int nand_do_read_ops(struct nand_chip *chip, loff_t from,
			    struct mtd_oob_ops *ops)
{
	int chipnr, page, realpage, col, bytes, aligned, oob_required;
	struct mtd_info *mtd = nand_to_mtd(chip);
	int ret = 0;
	uint32_t readlen = ops->len;
	uint32_t oobreadlen = ops->ooblen;
	uint32_t max_oobsize = mtd_oobavail(mtd, ops);

	uint8_t *bufpoi, *oob, *buf;
	int use_bounce_buf;
	unsigned int max_bitflips = 0;
	int retry_mode = 0;
	bool ecc_fail = false;

	/* Check if the region is secured */
	if (nand_region_is_secured(chip, from, readlen))
		return -EIO;

	chipnr = (int)(from >> chip->chip_shift);
	nand_select_target(chip, chipnr);

	realpage = (int)(from >> chip->page_shift);
	page = realpage & chip->pagemask;

	col = (int)(from & (mtd->writesize - 1));

	buf = ops->datbuf;
	oob = ops->oobbuf;
	oob_required = oob ? 1 : 0;

	while (1) {
		struct mtd_ecc_stats ecc_stats = mtd->ecc_stats;

		bytes = min(mtd->writesize - col, readlen);
		aligned = (bytes == mtd->writesize);

		if (!aligned)
			use_bounce_buf = 1;
		else if (chip->options & NAND_USES_DMA)
			use_bounce_buf = !virt_addr_valid(buf) ||
					 !IS_ALIGNED((unsigned long)buf,
						     chip->buf_align);
		else
			use_bounce_buf = 0;

		/* Is the current page in the buffer? */
		if (realpage != chip->pagecache.page || oob) {
			bufpoi = use_bounce_buf ? chip->data_buf : buf;

			if (use_bounce_buf && aligned)
				pr_debug("%s: using read bounce buffer for buf@%p\n",
						 __func__, buf);

read_retry:
			/*
			 * Now read the page into the buffer.  Absent an error,
			 * the read methods return max bitflips per ecc step.
			 */
			if (unlikely(ops->mode == MTD_OPS_RAW))
				ret = chip->ecc.read_page_raw(chip, bufpoi,
							      oob_required,
							      page);
			else if (!aligned && NAND_HAS_SUBPAGE_READ(chip) &&
				 !oob)
				ret = chip->ecc.read_subpage(chip, col, bytes,
							     bufpoi, page);
			else
				ret = chip->ecc.read_page(chip, bufpoi,
							  oob_required, page);
			if (ret < 0) {
				if (use_bounce_buf)
					/* Invalidate page cache */
					chip->pagecache.page = -1;
				break;
			}

			/*
			 * Copy back the data in the initial buffer when reading
			 * partial pages or when a bounce buffer is required.
			 */
			if (use_bounce_buf) {
				if (!NAND_HAS_SUBPAGE_READ(chip) && !oob &&
				    !(mtd->ecc_stats.failed - ecc_stats.failed) &&
				    (ops->mode != MTD_OPS_RAW)) {
					chip->pagecache.page = realpage;
					chip->pagecache.bitflips = ret;
				} else {
					/* Invalidate page cache */
					chip->pagecache.page = -1;
				}
				memcpy(buf, bufpoi + col, bytes);
			}

			if (unlikely(oob)) {
				int toread = min(oobreadlen, max_oobsize);

				if (toread) {
					oob = nand_transfer_oob(chip, oob, ops,
								toread);
					oobreadlen -= toread;
				}
			}

			nand_wait_readrdy(chip);

			if (mtd->ecc_stats.failed - ecc_stats.failed) {
				if (retry_mode + 1 < chip->read_retries) {
					retry_mode++;
					ret = nand_setup_read_retry(chip,
							retry_mode);
					if (ret < 0)
						break;

					/* Reset ecc_stats; retry */
					mtd->ecc_stats = ecc_stats;
					goto read_retry;
				} else {
					/* No more retry modes; real failure */
					ecc_fail = true;
				}
			}

			buf += bytes;
			max_bitflips = max_t(unsigned int, max_bitflips, ret);
		} else {
			memcpy(buf, chip->data_buf + col, bytes);
			buf += bytes;
			max_bitflips = max_t(unsigned int, max_bitflips,
					     chip->pagecache.bitflips);
		}

		readlen -= bytes;

		/* Reset to retry mode 0 */
		if (retry_mode) {
			ret = nand_setup_read_retry(chip, 0);
			if (ret < 0)
				break;
			retry_mode = 0;
		}

		if (!readlen)
			break;

		/* For subsequent reads align to page boundary */
		col = 0;
		/* Increment page address */
		realpage++;

		page = realpage & chip->pagemask;
		/* Check, if we cross a chip boundary */
		if (!page) {
			chipnr++;
			nand_deselect_target(chip);
			nand_select_target(chip, chipnr);
		}
	}
	nand_deselect_target(chip);

	ops->retlen = ops->len - (size_t) readlen;
	if (oob)
		ops->oobretlen = ops->ooblen - oobreadlen;

	if (ret < 0)
		return ret;

	if (ecc_fail)
		return -EBADMSG;

	return max_bitflips;
}

/**
 * nand_read_oob_std - [REPLACEABLE] the most common OOB data read function
 * @chip: nand chip info structure
 * @page: page number to read
 */
int nand_read_oob_std(struct nand_chip *chip, int page)
{
	struct mtd_info *mtd = nand_to_mtd(chip);

	return nand_read_oob_op(chip, page, 0, chip->oob_poi, mtd->oobsize);
}
EXPORT_SYMBOL(nand_read_oob_std);

/**
 * nand_read_oob_syndrome - [REPLACEABLE] OOB data read function for HW ECC
 *			    with syndromes
 * @chip: nand chip info structure
 * @page: page number to read
 */
static int nand_read_oob_syndrome(struct nand_chip *chip, int page)
{
	struct mtd_info *mtd = nand_to_mtd(chip);
	int length = mtd->oobsize;
	int chunk = chip->ecc.bytes + chip->ecc.prepad + chip->ecc.postpad;
	int eccsize = chip->ecc.size;
	uint8_t *bufpoi = chip->oob_poi;
	int i, toread, sndrnd = 0, pos, ret;

	ret = nand_read_page_op(chip, page, chip->ecc.size, NULL, 0);
	if (ret)
		return ret;

	for (i = 0; i < chip->ecc.steps; i++) {
		if (sndrnd) {
			int ret;

			pos = eccsize + i * (eccsize + chunk);
			if (mtd->writesize > 512)
				ret = nand_change_read_column_op(chip, pos,
								 NULL, 0,
								 false);
			else
				ret = nand_read_page_op(chip, page, pos, NULL,
							0);

			if (ret)
				return ret;
		} else
			sndrnd = 1;
		toread = min_t(int, length, chunk);

		ret = nand_read_data_op(chip, bufpoi, toread, false, false);
		if (ret)
			return ret;

		bufpoi += toread;
		length -= toread;
	}
	if (length > 0) {
		ret = nand_read_data_op(chip, bufpoi, length, false, false);
		if (ret)
			return ret;
	}

	return 0;
}

/**
 * nand_write_oob_std - [REPLACEABLE] the most common OOB data write function
 * @chip: nand chip info structure
 * @page: page number to write
 */
int nand_write_oob_std(struct nand_chip *chip, int page)
{
	struct mtd_info *mtd = nand_to_mtd(chip);

	return nand_prog_page_op(chip, page, mtd->writesize, chip->oob_poi,
				 mtd->oobsize);
}
EXPORT_SYMBOL(nand_write_oob_std);

/**
 * nand_write_oob_syndrome - [REPLACEABLE] OOB data write function for HW ECC
 *			     with syndrome - only for large page flash
 * @chip: nand chip info structure
 * @page: page number to write
 */
static int nand_write_oob_syndrome(struct nand_chip *chip, int page)
{
	struct mtd_info *mtd = nand_to_mtd(chip);
	int chunk = chip->ecc.bytes + chip->ecc.prepad + chip->ecc.postpad;
	int eccsize = chip->ecc.size, length = mtd->oobsize;
	int ret, i, len, pos, sndcmd = 0, steps = chip->ecc.steps;
	const uint8_t *bufpoi = chip->oob_poi;

	/*
	 * data-ecc-data-ecc ... ecc-oob
	 * or
	 * data-pad-ecc-pad-data-pad .... ecc-pad-oob
	 */
	if (!chip->ecc.prepad && !chip->ecc.postpad) {
		pos = steps * (eccsize + chunk);
		steps = 0;
	} else
		pos = eccsize;

	ret = nand_prog_page_begin_op(chip, page, pos, NULL, 0);
	if (ret)
		return ret;

	for (i = 0; i < steps; i++) {
		if (sndcmd) {
			if (mtd->writesize <= 512) {
				uint32_t fill = 0xFFFFFFFF;

				len = eccsize;
				while (len > 0) {
					int num = min_t(int, len, 4);

					ret = nand_write_data_op(chip, &fill,
								 num, false);
					if (ret)
						return ret;

					len -= num;
				}
			} else {
				pos = eccsize + i * (eccsize + chunk);
				ret = nand_change_write_column_op(chip, pos,
								  NULL, 0,
								  false);
				if (ret)
					return ret;
			}
		} else
			sndcmd = 1;
		len = min_t(int, length, chunk);

		ret = nand_write_data_op(chip, bufpoi, len, false);
		if (ret)
			return ret;

		bufpoi += len;
		length -= len;
	}
	if (length > 0) {
		ret = nand_write_data_op(chip, bufpoi, length, false);
		if (ret)
			return ret;
	}

	return nand_prog_page_end_op(chip);
}

/**
 * nand_do_read_oob - [INTERN] NAND read out-of-band
 * @chip: NAND chip object
 * @from: offset to read from
 * @ops: oob operations description structure
 *
 * NAND read out-of-band data from the spare area.
 */
static int nand_do_read_oob(struct nand_chip *chip, loff_t from,
			    struct mtd_oob_ops *ops)
{
	struct mtd_info *mtd = nand_to_mtd(chip);
	unsigned int max_bitflips = 0;
	int page, realpage, chipnr;
	struct mtd_ecc_stats stats;
	int readlen = ops->ooblen;
	int len;
	uint8_t *buf = ops->oobbuf;
	int ret = 0;

	pr_debug("%s: from = 0x%08Lx, len = %i\n",
			__func__, (unsigned long long)from, readlen);

	/* Check if the region is secured */
	if (nand_region_is_secured(chip, from, readlen))
		return -EIO;

	stats = mtd->ecc_stats;

	len = mtd_oobavail(mtd, ops);

	chipnr = (int)(from >> chip->chip_shift);
	nand_select_target(chip, chipnr);

	/* Shift to get page */
	realpage = (int)(from >> chip->page_shift);
	page = realpage & chip->pagemask;

	while (1) {
		if (ops->mode == MTD_OPS_RAW)
			ret = chip->ecc.read_oob_raw(chip, page);
		else
			ret = chip->ecc.read_oob(chip, page);

		if (ret < 0)
			break;

		len = min(len, readlen);
		buf = nand_transfer_oob(chip, buf, ops, len);

		nand_wait_readrdy(chip);

		max_bitflips = max_t(unsigned int, max_bitflips, ret);

		readlen -= len;
		if (!readlen)
			break;

		/* Increment page address */
		realpage++;

		page = realpage & chip->pagemask;
		/* Check, if we cross a chip boundary */
		if (!page) {
			chipnr++;
			nand_deselect_target(chip);
			nand_select_target(chip, chipnr);
		}
	}
	nand_deselect_target(chip);

	ops->oobretlen = ops->ooblen - readlen;

	if (ret < 0)
		return ret;

	if (mtd->ecc_stats.failed - stats.failed)
		return -EBADMSG;

	return max_bitflips;
}

/**
 * nand_read_oob - [MTD Interface] NAND read data and/or out-of-band
 * @mtd: MTD device structure
 * @from: offset to read from
 * @ops: oob operation description structure
 *
 * NAND read data and/or out-of-band data.
 */
static int nand_read_oob(struct mtd_info *mtd, loff_t from,
			 struct mtd_oob_ops *ops)
{
	struct nand_chip *chip = mtd_to_nand(mtd);
	int ret;

	ops->retlen = 0;

	if (ops->mode != MTD_OPS_PLACE_OOB &&
	    ops->mode != MTD_OPS_AUTO_OOB &&
	    ops->mode != MTD_OPS_RAW)
		return -ENOTSUPP;

	ret = nand_get_device(chip);
	if (ret)
		return ret;

	if (!ops->datbuf)
		ret = nand_do_read_oob(chip, from, ops);
	else
		ret = nand_do_read_ops(chip, from, ops);

	nand_release_device(chip);
	return ret;
}

/**
 * nand_write_page_raw_notsupp - dummy raw page write function
 * @chip: nand chip info structure
 * @buf: data buffer
 * @oob_required: must write chip->oob_poi to OOB
 * @page: page number to write
 *
 * Returns -ENOTSUPP unconditionally.
 */
int nand_write_page_raw_notsupp(struct nand_chip *chip, const u8 *buf,
				int oob_required, int page)
{
	return -ENOTSUPP;
}

/**
 * nand_write_page_raw - [INTERN] raw page write function
 * @chip: nand chip info structure
 * @buf: data buffer
 * @oob_required: must write chip->oob_poi to OOB
 * @page: page number to write
 *
 * Not for syndrome calculating ECC controllers, which use a special oob layout.
 */
int nand_write_page_raw(struct nand_chip *chip, const uint8_t *buf,
			int oob_required, int page)
{
	struct mtd_info *mtd = nand_to_mtd(chip);
	int ret;

	ret = nand_prog_page_begin_op(chip, page, 0, buf, mtd->writesize);
	if (ret)
		return ret;

	if (oob_required) {
		ret = nand_write_data_op(chip, chip->oob_poi, mtd->oobsize,
					 false);
		if (ret)
			return ret;
	}

	return nand_prog_page_end_op(chip);
}
EXPORT_SYMBOL(nand_write_page_raw);

/**
 * nand_monolithic_write_page_raw - Monolithic page write in raw mode
 * @chip: NAND chip info structure
 * @buf: data buffer to write
 * @oob_required: must write chip->oob_poi to OOB
 * @page: page number to write
 *
 * This is a raw page write, ie. without any error detection/correction.
 * Monolithic means we are requesting all the relevant data (main plus
 * eventually OOB) to be sent over the bus and effectively programmed
 * into the NAND chip arrays in a single operation. This is an
 * alternative to nand_write_page_raw(), which first sends the main
 * data, then eventually send the OOB data by latching more data
 * cycles on the NAND bus, and finally sends the program command to
 * synchronyze the NAND chip cache.
 */
int nand_monolithic_write_page_raw(struct nand_chip *chip, const u8 *buf,
				   int oob_required, int page)
{
	struct mtd_info *mtd = nand_to_mtd(chip);
	unsigned int size = mtd->writesize;
	u8 *write_buf = (u8 *)buf;

	if (oob_required) {
		size += mtd->oobsize;

		if (buf != chip->data_buf) {
			write_buf = nand_get_data_buf(chip);
			memcpy(write_buf, buf, mtd->writesize);
		}
	}

	return nand_prog_page_op(chip, page, 0, write_buf, size);
}
EXPORT_SYMBOL(nand_monolithic_write_page_raw);

/**
 * nand_write_page_raw_syndrome - [INTERN] raw page write function
 * @chip: nand chip info structure
 * @buf: data buffer
 * @oob_required: must write chip->oob_poi to OOB
 * @page: page number to write
 *
 * We need a special oob layout and handling even when ECC isn't checked.
 */
static int nand_write_page_raw_syndrome(struct nand_chip *chip,
					const uint8_t *buf, int oob_required,
					int page)
{
	struct mtd_info *mtd = nand_to_mtd(chip);
	int eccsize = chip->ecc.size;
	int eccbytes = chip->ecc.bytes;
	uint8_t *oob = chip->oob_poi;
	int steps, size, ret;

	ret = nand_prog_page_begin_op(chip, page, 0, NULL, 0);
	if (ret)
		return ret;

	for (steps = chip->ecc.steps; steps > 0; steps--) {
		ret = nand_write_data_op(chip, buf, eccsize, false);
		if (ret)
			return ret;

		buf += eccsize;

		if (chip->ecc.prepad) {
			ret = nand_write_data_op(chip, oob, chip->ecc.prepad,
						 false);
			if (ret)
				return ret;

			oob += chip->ecc.prepad;
		}

		ret = nand_write_data_op(chip, oob, eccbytes, false);
		if (ret)
			return ret;

		oob += eccbytes;

		if (chip->ecc.postpad) {
			ret = nand_write_data_op(chip, oob, chip->ecc.postpad,
						 false);
			if (ret)
				return ret;

			oob += chip->ecc.postpad;
		}
	}

	size = mtd->oobsize - (oob - chip->oob_poi);
	if (size) {
		ret = nand_write_data_op(chip, oob, size, false);
		if (ret)
			return ret;
	}

	return nand_prog_page_end_op(chip);
}
/**
 * nand_write_page_swecc - [REPLACEABLE] software ECC based page write function
 * @chip: nand chip info structure
 * @buf: data buffer
 * @oob_required: must write chip->oob_poi to OOB
 * @page: page number to write
 */
static int nand_write_page_swecc(struct nand_chip *chip, const uint8_t *buf,
				 int oob_required, int page)
{
	struct mtd_info *mtd = nand_to_mtd(chip);
	int i, eccsize = chip->ecc.size, ret;
	int eccbytes = chip->ecc.bytes;
	int eccsteps = chip->ecc.steps;
	uint8_t *ecc_calc = chip->ecc.calc_buf;
	const uint8_t *p = buf;

	/* Software ECC calculation */
	for (i = 0; eccsteps; eccsteps--, i += eccbytes, p += eccsize)
		chip->ecc.calculate(chip, p, &ecc_calc[i]);

	ret = mtd_ooblayout_set_eccbytes(mtd, ecc_calc, chip->oob_poi, 0,
					 chip->ecc.total);
	if (ret)
		return ret;

	return chip->ecc.write_page_raw(chip, buf, 1, page);
}

/**
 * nand_write_page_hwecc - [REPLACEABLE] hardware ECC based page write function
 * @chip: nand chip info structure
 * @buf: data buffer
 * @oob_required: must write chip->oob_poi to OOB
 * @page: page number to write
 */
static int nand_write_page_hwecc(struct nand_chip *chip, const uint8_t *buf,
				 int oob_required, int page)
{
	struct mtd_info *mtd = nand_to_mtd(chip);
	int i, eccsize = chip->ecc.size, ret;
	int eccbytes = chip->ecc.bytes;
	int eccsteps = chip->ecc.steps;
	uint8_t *ecc_calc = chip->ecc.calc_buf;
	const uint8_t *p = buf;

	ret = nand_prog_page_begin_op(chip, page, 0, NULL, 0);
	if (ret)
		return ret;

	for (i = 0; eccsteps; eccsteps--, i += eccbytes, p += eccsize) {
		chip->ecc.hwctl(chip, NAND_ECC_WRITE);

		ret = nand_write_data_op(chip, p, eccsize, false);
		if (ret)
			return ret;

		chip->ecc.calculate(chip, p, &ecc_calc[i]);
	}

	ret = mtd_ooblayout_set_eccbytes(mtd, ecc_calc, chip->oob_poi, 0,
					 chip->ecc.total);
	if (ret)
		return ret;

	ret = nand_write_data_op(chip, chip->oob_poi, mtd->oobsize, false);
	if (ret)
		return ret;

	return nand_prog_page_end_op(chip);
}


/**
 * nand_write_subpage_hwecc - [REPLACEABLE] hardware ECC based subpage write
 * @chip:	nand chip info structure
 * @offset:	column address of subpage within the page
 * @data_len:	data length
 * @buf:	data buffer
 * @oob_required: must write chip->oob_poi to OOB
 * @page: page number to write
 */
static int nand_write_subpage_hwecc(struct nand_chip *chip, uint32_t offset,
				    uint32_t data_len, const uint8_t *buf,
				    int oob_required, int page)
{
	struct mtd_info *mtd = nand_to_mtd(chip);
	uint8_t *oob_buf  = chip->oob_poi;
	uint8_t *ecc_calc = chip->ecc.calc_buf;
	int ecc_size      = chip->ecc.size;
	int ecc_bytes     = chip->ecc.bytes;
	int ecc_steps     = chip->ecc.steps;
	uint32_t start_step = offset / ecc_size;
	uint32_t end_step   = (offset + data_len - 1) / ecc_size;
	int oob_bytes       = mtd->oobsize / ecc_steps;
	int step, ret;

	ret = nand_prog_page_begin_op(chip, page, 0, NULL, 0);
	if (ret)
		return ret;

	for (step = 0; step < ecc_steps; step++) {
		/* configure controller for WRITE access */
		chip->ecc.hwctl(chip, NAND_ECC_WRITE);

		/* write data (untouched subpages already masked by 0xFF) */
		ret = nand_write_data_op(chip, buf, ecc_size, false);
		if (ret)
			return ret;

		/* mask ECC of un-touched subpages by padding 0xFF */
		if ((step < start_step) || (step > end_step))
			memset(ecc_calc, 0xff, ecc_bytes);
		else
			chip->ecc.calculate(chip, buf, ecc_calc);

		/* mask OOB of un-touched subpages by padding 0xFF */
		/* if oob_required, preserve OOB metadata of written subpage */
		if (!oob_required || (step < start_step) || (step > end_step))
			memset(oob_buf, 0xff, oob_bytes);

		buf += ecc_size;
		ecc_calc += ecc_bytes;
		oob_buf  += oob_bytes;
	}

	/* copy calculated ECC for whole page to chip->buffer->oob */
	/* this include masked-value(0xFF) for unwritten subpages */
	ecc_calc = chip->ecc.calc_buf;
	ret = mtd_ooblayout_set_eccbytes(mtd, ecc_calc, chip->oob_poi, 0,
					 chip->ecc.total);
	if (ret)
		return ret;

	/* write OOB buffer to NAND device */
	ret = nand_write_data_op(chip, chip->oob_poi, mtd->oobsize, false);
	if (ret)
		return ret;

	return nand_prog_page_end_op(chip);
}


/**
 * nand_write_page_syndrome - [REPLACEABLE] hardware ECC syndrome based page write
 * @chip: nand chip info structure
 * @buf: data buffer
 * @oob_required: must write chip->oob_poi to OOB
 * @page: page number to write
 *
 * The hw generator calculates the error syndrome automatically. Therefore we
 * need a special oob layout and handling.
 */
static int nand_write_page_syndrome(struct nand_chip *chip, const uint8_t *buf,
				    int oob_required, int page)
{
	struct mtd_info *mtd = nand_to_mtd(chip);
	int i, eccsize = chip->ecc.size;
	int eccbytes = chip->ecc.bytes;
	int eccsteps = chip->ecc.steps;
	const uint8_t *p = buf;
	uint8_t *oob = chip->oob_poi;
	int ret;

	ret = nand_prog_page_begin_op(chip, page, 0, NULL, 0);
	if (ret)
		return ret;

	for (i = 0; eccsteps; eccsteps--, i += eccbytes, p += eccsize) {
		chip->ecc.hwctl(chip, NAND_ECC_WRITE);

		ret = nand_write_data_op(chip, p, eccsize, false);
		if (ret)
			return ret;

		if (chip->ecc.prepad) {
			ret = nand_write_data_op(chip, oob, chip->ecc.prepad,
						 false);
			if (ret)
				return ret;

			oob += chip->ecc.prepad;
		}

		chip->ecc.calculate(chip, p, oob);

		ret = nand_write_data_op(chip, oob, eccbytes, false);
		if (ret)
			return ret;

		oob += eccbytes;

		if (chip->ecc.postpad) {
			ret = nand_write_data_op(chip, oob, chip->ecc.postpad,
						 false);
			if (ret)
				return ret;

			oob += chip->ecc.postpad;
		}
	}

	/* Calculate remaining oob bytes */
	i = mtd->oobsize - (oob - chip->oob_poi);
	if (i) {
		ret = nand_write_data_op(chip, oob, i, false);
		if (ret)
			return ret;
	}

	return nand_prog_page_end_op(chip);
}

/**
 * nand_write_page - write one page
 * @chip: NAND chip descriptor
 * @offset: address offset within the page
 * @data_len: length of actual data to be written
 * @buf: the data to write
 * @oob_required: must write chip->oob_poi to OOB
 * @page: page number to write
 * @raw: use _raw version of write_page
 */
static int nand_write_page(struct nand_chip *chip, uint32_t offset,
			   int data_len, const uint8_t *buf, int oob_required,
			   int page, int raw)
{
	struct mtd_info *mtd = nand_to_mtd(chip);
	int status, subpage;

	if (!(chip->options & NAND_NO_SUBPAGE_WRITE) &&
		chip->ecc.write_subpage)
		subpage = offset || (data_len < mtd->writesize);
	else
		subpage = 0;

	if (unlikely(raw))
		status = chip->ecc.write_page_raw(chip, buf, oob_required,
						  page);
	else if (subpage)
		status = chip->ecc.write_subpage(chip, offset, data_len, buf,
						 oob_required, page);
	else
		status = chip->ecc.write_page(chip, buf, oob_required, page);

	if (status < 0)
		return status;

	return 0;
}

#define NOTALIGNED(x)	((x & (chip->subpagesize - 1)) != 0)

/**
 * nand_do_write_ops - [INTERN] NAND write with ECC
 * @chip: NAND chip object
 * @to: offset to write to
 * @ops: oob operations description structure
 *
 * NAND write with ECC.
 */
static int nand_do_write_ops(struct nand_chip *chip, loff_t to,
			     struct mtd_oob_ops *ops)
{
	struct mtd_info *mtd = nand_to_mtd(chip);
	int chipnr, realpage, page, column;
	uint32_t writelen = ops->len;

	uint32_t oobwritelen = ops->ooblen;
	uint32_t oobmaxlen = mtd_oobavail(mtd, ops);

	uint8_t *oob = ops->oobbuf;
	uint8_t *buf = ops->datbuf;
	int ret;
	int oob_required = oob ? 1 : 0;

	ops->retlen = 0;
	if (!writelen)
		return 0;

	/* Reject writes, which are not page aligned */
	if (NOTALIGNED(to) || NOTALIGNED(ops->len)) {
		pr_notice("%s: attempt to write non page aligned data\n",
			   __func__);
		return -EINVAL;
	}

	/* Check if the region is secured */
	if (nand_region_is_secured(chip, to, writelen))
		return -EIO;

	column = to & (mtd->writesize - 1);

	chipnr = (int)(to >> chip->chip_shift);
	nand_select_target(chip, chipnr);

	/* Check, if it is write protected */
	if (nand_check_wp(chip)) {
		ret = -EIO;
		goto err_out;
	}

	realpage = (int)(to >> chip->page_shift);
	page = realpage & chip->pagemask;

	/* Invalidate the page cache, when we write to the cached page */
	if (to <= ((loff_t)chip->pagecache.page << chip->page_shift) &&
	    ((loff_t)chip->pagecache.page << chip->page_shift) < (to + ops->len))
		chip->pagecache.page = -1;

	/* Don't allow multipage oob writes with offset */
	if (oob && ops->ooboffs && (ops->ooboffs + ops->ooblen > oobmaxlen)) {
		ret = -EINVAL;
		goto err_out;
	}

	while (1) {
		int bytes = mtd->writesize;
		uint8_t *wbuf = buf;
		int use_bounce_buf;
		int part_pagewr = (column || writelen < mtd->writesize);

		if (part_pagewr)
			use_bounce_buf = 1;
		else if (chip->options & NAND_USES_DMA)
			use_bounce_buf = !virt_addr_valid(buf) ||
					 !IS_ALIGNED((unsigned long)buf,
						     chip->buf_align);
		else
			use_bounce_buf = 0;

		/*
		 * Copy the data from the initial buffer when doing partial page
		 * writes or when a bounce buffer is required.
		 */
		if (use_bounce_buf) {
			pr_debug("%s: using write bounce buffer for buf@%p\n",
					 __func__, buf);
			if (part_pagewr)
				bytes = min_t(int, bytes - column, writelen);
			wbuf = nand_get_data_buf(chip);
			memset(wbuf, 0xff, mtd->writesize);
			memcpy(&wbuf[column], buf, bytes);
		}

		if (unlikely(oob)) {
			size_t len = min(oobwritelen, oobmaxlen);
			oob = nand_fill_oob(chip, oob, len, ops);
			oobwritelen -= len;
		} else {
			/* We still need to erase leftover OOB data */
			memset(chip->oob_poi, 0xff, mtd->oobsize);
		}

		ret = nand_write_page(chip, column, bytes, wbuf,
				      oob_required, page,
				      (ops->mode == MTD_OPS_RAW));
		if (ret)
			break;

		writelen -= bytes;
		if (!writelen)
			break;

		column = 0;
		buf += bytes;
		realpage++;

		page = realpage & chip->pagemask;
		/* Check, if we cross a chip boundary */
		if (!page) {
			chipnr++;
			nand_deselect_target(chip);
			nand_select_target(chip, chipnr);
		}
	}

	ops->retlen = ops->len - writelen;
	if (unlikely(oob))
		ops->oobretlen = ops->ooblen;

err_out:
	nand_deselect_target(chip);
	return ret;
}

/**
 * panic_nand_write - [MTD Interface] NAND write with ECC
 * @mtd: MTD device structure
 * @to: offset to write to
 * @len: number of bytes to write
 * @retlen: pointer to variable to store the number of written bytes
 * @buf: the data to write
 *
 * NAND write with ECC. Used when performing writes in interrupt context, this
 * may for example be called by mtdoops when writing an oops while in panic.
 */
static int panic_nand_write(struct mtd_info *mtd, loff_t to, size_t len,
			    size_t *retlen, const uint8_t *buf)
{
	struct nand_chip *chip = mtd_to_nand(mtd);
	int chipnr = (int)(to >> chip->chip_shift);
	struct mtd_oob_ops ops;
	int ret;

	nand_select_target(chip, chipnr);

	/* Wait for the device to get ready */
	panic_nand_wait(chip, 400);

	memset(&ops, 0, sizeof(ops));
	ops.len = len;
	ops.datbuf = (uint8_t *)buf;
	ops.mode = MTD_OPS_PLACE_OOB;

	ret = nand_do_write_ops(chip, to, &ops);

	*retlen = ops.retlen;
	return ret;
}

/**
 * nand_write_oob - [MTD Interface] NAND write data and/or out-of-band
 * @mtd: MTD device structure
 * @to: offset to write to
 * @ops: oob operation description structure
 */
static int nand_write_oob(struct mtd_info *mtd, loff_t to,
			  struct mtd_oob_ops *ops)
{
	struct nand_chip *chip = mtd_to_nand(mtd);
	int ret;

	ops->retlen = 0;

	ret = nand_get_device(chip);
	if (ret)
		return ret;

	switch (ops->mode) {
	case MTD_OPS_PLACE_OOB:
	case MTD_OPS_AUTO_OOB:
	case MTD_OPS_RAW:
		break;

	default:
		goto out;
	}

	if (!ops->datbuf)
		ret = nand_do_write_oob(chip, to, ops);
	else
		ret = nand_do_write_ops(chip, to, ops);

out:
	nand_release_device(chip);
	return ret;
}

/**
 * nand_erase - [MTD Interface] erase block(s)
 * @mtd: MTD device structure
 * @instr: erase instruction
 *
 * Erase one ore more blocks.
 */
static int nand_erase(struct mtd_info *mtd, struct erase_info *instr)
{
	return nand_erase_nand(mtd_to_nand(mtd), instr, 0);
}

/**
 * nand_erase_nand - [INTERN] erase block(s)
 * @chip: NAND chip object
 * @instr: erase instruction
 * @allowbbt: allow erasing the bbt area
 *
 * Erase one ore more blocks.
 */
int nand_erase_nand(struct nand_chip *chip, struct erase_info *instr,
		    int allowbbt)
{
	int page, pages_per_block, ret, chipnr;
	loff_t len;

	pr_debug("%s: start = 0x%012llx, len = %llu\n",
			__func__, (unsigned long long)instr->addr,
			(unsigned long long)instr->len);

	if (check_offs_len(chip, instr->addr, instr->len))
		return -EINVAL;

	/* Check if the region is secured */
	if (nand_region_is_secured(chip, instr->addr, instr->len))
		return -EIO;

	/* Grab the lock and see if the device is available */
	ret = nand_get_device(chip);
	if (ret)
		return ret;

	/* Shift to get first page */
	page = (int)(instr->addr >> chip->page_shift);
	chipnr = (int)(instr->addr >> chip->chip_shift);

	/* Calculate pages in each block */
	pages_per_block = 1 << (chip->phys_erase_shift - chip->page_shift);

	/* Select the NAND device */
	nand_select_target(chip, chipnr);

	/* Check, if it is write protected */
	if (nand_check_wp(chip)) {
		pr_debug("%s: device is write protected!\n",
				__func__);
		ret = -EIO;
		goto erase_exit;
	}

	/* Loop through the pages */
	len = instr->len;

	while (len) {
		/* Check if we have a bad block, we do not erase bad blocks! */
		if (nand_block_checkbad(chip, ((loff_t) page) <<
					chip->page_shift, allowbbt)) {
			pr_warn("%s: attempt to erase a bad block at page 0x%08x\n",
				    __func__, page);
			ret = -EIO;
			goto erase_exit;
		}

		/*
		 * Invalidate the page cache, if we erase the block which
		 * contains the current cached page.
		 */
		if (page <= chip->pagecache.page && chip->pagecache.page <
		    (page + pages_per_block))
			chip->pagecache.page = -1;

		ret = nand_erase_op(chip, (page & chip->pagemask) >>
				    (chip->phys_erase_shift - chip->page_shift));
		if (ret) {
			pr_debug("%s: failed erase, page 0x%08x\n",
					__func__, page);
			instr->fail_addr =
				((loff_t)page << chip->page_shift);
			goto erase_exit;
		}

		/* Increment page address and decrement length */
		len -= (1ULL << chip->phys_erase_shift);
		page += pages_per_block;

		/* Check, if we cross a chip boundary */
		if (len && !(page & chip->pagemask)) {
			chipnr++;
			nand_deselect_target(chip);
			nand_select_target(chip, chipnr);
		}
	}

	ret = 0;
erase_exit:

	/* Deselect and wake up anyone waiting on the device */
	nand_deselect_target(chip);
	nand_release_device(chip);

	/* Return more or less happy */
	return ret;
}

/**
 * nand_sync - [MTD Interface] sync
 * @mtd: MTD device structure
 *
 * Sync is actually a wait for chip ready function.
 */
static void nand_sync(struct mtd_info *mtd)
{
	struct nand_chip *chip = mtd_to_nand(mtd);

	pr_debug("%s: called\n", __func__);

	/* Grab the lock and see if the device is available */
	WARN_ON(nand_get_device(chip));
	/* Release it and go back */
	nand_release_device(chip);
}

/**
 * nand_block_isbad - [MTD Interface] Check if block at offset is bad
 * @mtd: MTD device structure
 * @offs: offset relative to mtd start
 */
static int nand_block_isbad(struct mtd_info *mtd, loff_t offs)
{
	struct nand_chip *chip = mtd_to_nand(mtd);
	int chipnr = (int)(offs >> chip->chip_shift);
	int ret;

	/* Select the NAND device */
	ret = nand_get_device(chip);
	if (ret)
		return ret;

	nand_select_target(chip, chipnr);

	ret = nand_block_checkbad(chip, offs, 0);

	nand_deselect_target(chip);
	nand_release_device(chip);

	return ret;
}

/**
 * nand_block_markbad - [MTD Interface] Mark block at the given offset as bad
 * @mtd: MTD device structure
 * @ofs: offset relative to mtd start
 */
static int nand_block_markbad(struct mtd_info *mtd, loff_t ofs)
{
	int ret;

	ret = nand_block_isbad(mtd, ofs);
	if (ret) {
		/* If it was bad already, return success and do nothing */
		if (ret > 0)
			return 0;
		return ret;
	}

	return nand_block_markbad_lowlevel(mtd_to_nand(mtd), ofs);
}

/**
 * nand_suspend - [MTD Interface] Suspend the NAND flash
 * @mtd: MTD device structure
 *
 * Returns 0 for success or negative error code otherwise.
 */
static int nand_suspend(struct mtd_info *mtd)
{
	struct nand_chip *chip = mtd_to_nand(mtd);
	int ret = 0;

	mutex_lock(&chip->lock);
	if (chip->ops.suspend)
		ret = chip->ops.suspend(chip);
	if (!ret)
		chip->suspended = 1;
	mutex_unlock(&chip->lock);

	return ret;
}

/**
 * nand_resume - [MTD Interface] Resume the NAND flash
 * @mtd: MTD device structure
 */
static void nand_resume(struct mtd_info *mtd)
{
	struct nand_chip *chip = mtd_to_nand(mtd);

	mutex_lock(&chip->lock);
	if (chip->suspended) {
		if (chip->ops.resume)
			chip->ops.resume(chip);
		chip->suspended = 0;
	} else {
		pr_err("%s called for a chip which is not in suspended state\n",
			__func__);
	}
	mutex_unlock(&chip->lock);
}

/**
 * nand_shutdown - [MTD Interface] Finish the current NAND operation and
 *                 prevent further operations
 * @mtd: MTD device structure
 */
static void nand_shutdown(struct mtd_info *mtd)
{
	nand_suspend(mtd);
}

/**
 * nand_lock - [MTD Interface] Lock the NAND flash
 * @mtd: MTD device structure
 * @ofs: offset byte address
 * @len: number of bytes to lock (must be a multiple of block/page size)
 */
static int nand_lock(struct mtd_info *mtd, loff_t ofs, uint64_t len)
{
	struct nand_chip *chip = mtd_to_nand(mtd);

	if (!chip->ops.lock_area)
		return -ENOTSUPP;

	return chip->ops.lock_area(chip, ofs, len);
}

/**
 * nand_unlock - [MTD Interface] Unlock the NAND flash
 * @mtd: MTD device structure
 * @ofs: offset byte address
 * @len: number of bytes to unlock (must be a multiple of block/page size)
 */
static int nand_unlock(struct mtd_info *mtd, loff_t ofs, uint64_t len)
{
	struct nand_chip *chip = mtd_to_nand(mtd);

	if (!chip->ops.unlock_area)
		return -ENOTSUPP;

	return chip->ops.unlock_area(chip, ofs, len);
}

/* Set default functions */
static void nand_set_defaults(struct nand_chip *chip)
{
	/* If no controller is provided, use the dummy, legacy one. */
	if (!chip->controller) {
		chip->controller = &chip->legacy.dummy_controller;
		nand_controller_init(chip->controller);
	}

	nand_legacy_set_defaults(chip);

	if (!chip->buf_align)
		chip->buf_align = 1;
}

/* Sanitize ONFI strings so we can safely print them */
void sanitize_string(uint8_t *s, size_t len)
{
	ssize_t i;

	/* Null terminate */
	s[len - 1] = 0;

	/* Remove non printable chars */
	for (i = 0; i < len - 1; i++) {
		if (s[i] < ' ' || s[i] > 127)
			s[i] = '?';
	}

	/* Remove trailing spaces */
	strim(s);
}

/*
 * nand_id_has_period - Check if an ID string has a given wraparound period
 * @id_data: the ID string
 * @arrlen: the length of the @id_data array
 * @period: the period of repitition
 *
 * Check if an ID string is repeated within a given sequence of bytes at
 * specific repetition interval period (e.g., {0x20,0x01,0x7F,0x20} has a
 * period of 3). This is a helper function for nand_id_len(). Returns non-zero
 * if the repetition has a period of @period; otherwise, returns zero.
 */
static int nand_id_has_period(u8 *id_data, int arrlen, int period)
{
	int i, j;
	for (i = 0; i < period; i++)
		for (j = i + period; j < arrlen; j += period)
			if (id_data[i] != id_data[j])
				return 0;
	return 1;
}

/*
 * nand_id_len - Get the length of an ID string returned by CMD_READID
 * @id_data: the ID string
 * @arrlen: the length of the @id_data array

 * Returns the length of the ID string, according to known wraparound/trailing
 * zero patterns. If no pattern exists, returns the length of the array.
 */
static int nand_id_len(u8 *id_data, int arrlen)
{
	int last_nonzero, period;

	/* Find last non-zero byte */
	for (last_nonzero = arrlen - 1; last_nonzero >= 0; last_nonzero--)
		if (id_data[last_nonzero])
			break;

	/* All zeros */
	if (last_nonzero < 0)
		return 0;

	/* Calculate wraparound period */
	for (period = 1; period < arrlen; period++)
		if (nand_id_has_period(id_data, arrlen, period))
			break;

	/* There's a repeated pattern */
	if (period < arrlen)
		return period;

	/* There are trailing zeros */
	if (last_nonzero < arrlen - 1)
		return last_nonzero + 1;

	/* No pattern detected */
	return arrlen;
}

/* Extract the bits of per cell from the 3rd byte of the extended ID */
static int nand_get_bits_per_cell(u8 cellinfo)
{
	int bits;

	bits = cellinfo & NAND_CI_CELLTYPE_MSK;
	bits >>= NAND_CI_CELLTYPE_SHIFT;
	return bits + 1;
}

/*
 * Many new NAND share similar device ID codes, which represent the size of the
 * chip. The rest of the parameters must be decoded according to generic or
 * manufacturer-specific "extended ID" decoding patterns.
 */
void nand_decode_ext_id(struct nand_chip *chip)
{
	struct nand_memory_organization *memorg;
	struct mtd_info *mtd = nand_to_mtd(chip);
	int extid;
	u8 *id_data = chip->id.data;

	memorg = nanddev_get_memorg(&chip->base);

	/* The 3rd id byte holds MLC / multichip data */
	memorg->bits_per_cell = nand_get_bits_per_cell(id_data[2]);
	/* The 4th id byte is the important one */
	extid = id_data[3];

	/* Calc pagesize */
	memorg->pagesize = 1024 << (extid & 0x03);
	mtd->writesize = memorg->pagesize;
	extid >>= 2;
	/* Calc oobsize */
	memorg->oobsize = (8 << (extid & 0x01)) * (mtd->writesize >> 9);
	mtd->oobsize = memorg->oobsize;
	extid >>= 2;
	/* Calc blocksize. Blocksize is multiples of 64KiB */
	memorg->pages_per_eraseblock = ((64 * 1024) << (extid & 0x03)) /
				       memorg->pagesize;
	mtd->erasesize = (64 * 1024) << (extid & 0x03);
	extid >>= 2;
	/* Get buswidth information */
	if (extid & 0x1)
		chip->options |= NAND_BUSWIDTH_16;
}
EXPORT_SYMBOL_GPL(nand_decode_ext_id);

/*
 * Old devices have chip data hardcoded in the device ID table. nand_decode_id
 * decodes a matching ID table entry and assigns the MTD size parameters for
 * the chip.
 */
static void nand_decode_id(struct nand_chip *chip, struct nand_flash_dev *type)
{
	struct mtd_info *mtd = nand_to_mtd(chip);
	struct nand_memory_organization *memorg;

	memorg = nanddev_get_memorg(&chip->base);

	memorg->pages_per_eraseblock = type->erasesize / type->pagesize;
	mtd->erasesize = type->erasesize;
	memorg->pagesize = type->pagesize;
	mtd->writesize = memorg->pagesize;
	memorg->oobsize = memorg->pagesize / 32;
	mtd->oobsize = memorg->oobsize;

	/* All legacy ID NAND are small-page, SLC */
	memorg->bits_per_cell = 1;
}

/*
 * Set the bad block marker/indicator (BBM/BBI) patterns according to some
 * heuristic patterns using various detected parameters (e.g., manufacturer,
 * page size, cell-type information).
 */
static void nand_decode_bbm_options(struct nand_chip *chip)
{
	struct mtd_info *mtd = nand_to_mtd(chip);

	/* Set the bad block position */
	if (mtd->writesize > 512 || (chip->options & NAND_BUSWIDTH_16))
		chip->badblockpos = NAND_BBM_POS_LARGE;
	else
		chip->badblockpos = NAND_BBM_POS_SMALL;
}

static inline bool is_full_id_nand(struct nand_flash_dev *type)
{
	return type->id_len;
}

static bool find_full_id_nand(struct nand_chip *chip,
			      struct nand_flash_dev *type)
{
	struct nand_device *base = &chip->base;
	struct nand_ecc_props requirements;
	struct mtd_info *mtd = nand_to_mtd(chip);
	struct nand_memory_organization *memorg;
	u8 *id_data = chip->id.data;

	memorg = nanddev_get_memorg(&chip->base);

	if (!strncmp(type->id, id_data, type->id_len)) {
		memorg->pagesize = type->pagesize;
		mtd->writesize = memorg->pagesize;
		memorg->pages_per_eraseblock = type->erasesize /
					       type->pagesize;
		mtd->erasesize = type->erasesize;
		memorg->oobsize = type->oobsize;
		mtd->oobsize = memorg->oobsize;

		memorg->bits_per_cell = nand_get_bits_per_cell(id_data[2]);
		memorg->eraseblocks_per_lun =
			DIV_ROUND_DOWN_ULL((u64)type->chipsize << 20,
					   memorg->pagesize *
					   memorg->pages_per_eraseblock);
		chip->options |= type->options;
		requirements.strength = NAND_ECC_STRENGTH(type);
		requirements.step_size = NAND_ECC_STEP(type);
		nanddev_set_ecc_requirements(base, &requirements);

		chip->parameters.model = kstrdup(type->name, GFP_KERNEL);
		if (!chip->parameters.model)
			return false;

		return true;
	}
	return false;
}

/*
 * Manufacturer detection. Only used when the NAND is not ONFI or JEDEC
 * compliant and does not have a full-id or legacy-id entry in the nand_ids
 * table.
 */
static void nand_manufacturer_detect(struct nand_chip *chip)
{
	/*
	 * Try manufacturer detection if available and use
	 * nand_decode_ext_id() otherwise.
	 */
	if (chip->manufacturer.desc && chip->manufacturer.desc->ops &&
	    chip->manufacturer.desc->ops->detect) {
		struct nand_memory_organization *memorg;

		memorg = nanddev_get_memorg(&chip->base);

		/* The 3rd id byte holds MLC / multichip data */
		memorg->bits_per_cell = nand_get_bits_per_cell(chip->id.data[2]);
		chip->manufacturer.desc->ops->detect(chip);
	} else {
		nand_decode_ext_id(chip);
	}
}

/*
 * Manufacturer initialization. This function is called for all NANDs including
 * ONFI and JEDEC compliant ones.
 * Manufacturer drivers should put all their specific initialization code in
 * their ->init() hook.
 */
static int nand_manufacturer_init(struct nand_chip *chip)
{
	if (!chip->manufacturer.desc || !chip->manufacturer.desc->ops ||
	    !chip->manufacturer.desc->ops->init)
		return 0;

	return chip->manufacturer.desc->ops->init(chip);
}

/*
 * Manufacturer cleanup. This function is called for all NANDs including
 * ONFI and JEDEC compliant ones.
 * Manufacturer drivers should put all their specific cleanup code in their
 * ->cleanup() hook.
 */
static void nand_manufacturer_cleanup(struct nand_chip *chip)
{
	/* Release manufacturer private data */
	if (chip->manufacturer.desc && chip->manufacturer.desc->ops &&
	    chip->manufacturer.desc->ops->cleanup)
		chip->manufacturer.desc->ops->cleanup(chip);
}

static const char *
nand_manufacturer_name(const struct nand_manufacturer_desc *manufacturer_desc)
{
	return manufacturer_desc ? manufacturer_desc->name : "Unknown";
}

/*
 * Get the flash and manufacturer id and lookup if the type is supported.
 */
static int nand_detect(struct nand_chip *chip, struct nand_flash_dev *type)
{
	const struct nand_manufacturer_desc *manufacturer_desc;
	struct mtd_info *mtd = nand_to_mtd(chip);
	struct nand_memory_organization *memorg;
	int busw, ret;
	u8 *id_data = chip->id.data;
	u8 maf_id, dev_id;
	u64 targetsize;

	/*
	 * Let's start by initializing memorg fields that might be left
	 * unassigned by the ID-based detection logic.
	 */
	memorg = nanddev_get_memorg(&chip->base);
	memorg->planes_per_lun = 1;
	memorg->luns_per_target = 1;

	/*
	 * Reset the chip, required by some chips (e.g. Micron MT29FxGxxxxx)
	 * after power-up.
	 */
	ret = nand_reset(chip, 0);
	if (ret)
		return ret;

	/* Select the device */
	nand_select_target(chip, 0);

	/* Send the command for reading device ID */
	ret = nand_readid_op(chip, 0, id_data, 2);
	if (ret)
		return ret;

	/* Read manufacturer and device IDs */
	maf_id = id_data[0];
	dev_id = id_data[1];

	/*
	 * Try again to make sure, as some systems the bus-hold or other
	 * interface concerns can cause random data which looks like a
	 * possibly credible NAND flash to appear. If the two results do
	 * not match, ignore the device completely.
	 */

	/* Read entire ID string */
	ret = nand_readid_op(chip, 0, id_data, sizeof(chip->id.data));
	if (ret)
		return ret;

	if (id_data[0] != maf_id || id_data[1] != dev_id) {
		pr_info("second ID read did not match %02x,%02x against %02x,%02x\n",
			maf_id, dev_id, id_data[0], id_data[1]);
		return -ENODEV;
	}

	chip->id.len = nand_id_len(id_data, ARRAY_SIZE(chip->id.data));

	/* Try to identify manufacturer */
	manufacturer_desc = nand_get_manufacturer_desc(maf_id);
	chip->manufacturer.desc = manufacturer_desc;

	if (!type)
		type = nand_flash_ids;

	/*
	 * Save the NAND_BUSWIDTH_16 flag before letting auto-detection logic
	 * override it.
	 * This is required to make sure initial NAND bus width set by the
	 * NAND controller driver is coherent with the real NAND bus width
	 * (extracted by auto-detection code).
	 */
	busw = chip->options & NAND_BUSWIDTH_16;

	/*
	 * The flag is only set (never cleared), reset it to its default value
	 * before starting auto-detection.
	 */
	chip->options &= ~NAND_BUSWIDTH_16;

	for (; type->name != NULL; type++) {
		if (is_full_id_nand(type)) {
			if (find_full_id_nand(chip, type))
				goto ident_done;
		} else if (dev_id == type->dev_id) {
			break;
		}
	}

	if (!type->name || !type->pagesize) {
		/* Check if the chip is ONFI compliant */
		ret = nand_onfi_detect(chip);
		if (ret < 0)
			return ret;
		else if (ret)
			goto ident_done;

		/* Check if the chip is JEDEC compliant */
		ret = nand_jedec_detect(chip);
		if (ret < 0)
			return ret;
		else if (ret)
			goto ident_done;
	}

	if (!type->name)
		return -ENODEV;

	chip->parameters.model = kstrdup(type->name, GFP_KERNEL);
	if (!chip->parameters.model)
		return -ENOMEM;

	if (!type->pagesize)
		nand_manufacturer_detect(chip);
	else
		nand_decode_id(chip, type);

	/* Get chip options */
	chip->options |= type->options;

	memorg->eraseblocks_per_lun =
			DIV_ROUND_DOWN_ULL((u64)type->chipsize << 20,
					   memorg->pagesize *
					   memorg->pages_per_eraseblock);

ident_done:
	if (!mtd->name)
		mtd->name = chip->parameters.model;

	if (chip->options & NAND_BUSWIDTH_AUTO) {
		WARN_ON(busw & NAND_BUSWIDTH_16);
		nand_set_defaults(chip);
	} else if (busw != (chip->options & NAND_BUSWIDTH_16)) {
		/*
		 * Check, if buswidth is correct. Hardware drivers should set
		 * chip correct!
		 */
		pr_info("device found, Manufacturer ID: 0x%02x, Chip ID: 0x%02x\n",
			maf_id, dev_id);
		pr_info("%s %s\n", nand_manufacturer_name(manufacturer_desc),
			mtd->name);
		pr_warn("bus width %d instead of %d bits\n", busw ? 16 : 8,
			(chip->options & NAND_BUSWIDTH_16) ? 16 : 8);
		ret = -EINVAL;

		goto free_detect_allocation;
	}

	nand_decode_bbm_options(chip);

	/* Calculate the address shift from the page size */
	chip->page_shift = ffs(mtd->writesize) - 1;
	/* Convert chipsize to number of pages per chip -1 */
	targetsize = nanddev_target_size(&chip->base);
	chip->pagemask = (targetsize >> chip->page_shift) - 1;

	chip->bbt_erase_shift = chip->phys_erase_shift =
		ffs(mtd->erasesize) - 1;
	if (targetsize & 0xffffffff)
		chip->chip_shift = ffs((unsigned)targetsize) - 1;
	else {
		chip->chip_shift = ffs((unsigned)(targetsize >> 32));
		chip->chip_shift += 32 - 1;
	}

	if (chip->chip_shift - chip->page_shift > 16)
		chip->options |= NAND_ROW_ADDR_3;

	chip->badblockbits = 8;

	nand_legacy_adjust_cmdfunc(chip);

	pr_info("device found, Manufacturer ID: 0x%02x, Chip ID: 0x%02x\n",
		maf_id, dev_id);
	pr_info("%s %s\n", nand_manufacturer_name(manufacturer_desc),
		chip->parameters.model);
	pr_info("%d MiB, %s, erase size: %d KiB, page size: %d, OOB size: %d\n",
		(int)(targetsize >> 20), nand_is_slc(chip) ? "SLC" : "MLC",
		mtd->erasesize >> 10, mtd->writesize, mtd->oobsize);
	return 0;

free_detect_allocation:
	kfree(chip->parameters.model);

	return ret;
}

static enum nand_ecc_engine_type
of_get_rawnand_ecc_engine_type_legacy(struct device_node *np)
{
	enum nand_ecc_legacy_mode {
		NAND_ECC_INVALID,
		NAND_ECC_NONE,
		NAND_ECC_SOFT,
		NAND_ECC_SOFT_BCH,
		NAND_ECC_HW,
		NAND_ECC_HW_SYNDROME,
		NAND_ECC_ON_DIE,
	};
	const char * const nand_ecc_legacy_modes[] = {
		[NAND_ECC_NONE]		= "none",
		[NAND_ECC_SOFT]		= "soft",
		[NAND_ECC_SOFT_BCH]	= "soft_bch",
		[NAND_ECC_HW]		= "hw",
		[NAND_ECC_HW_SYNDROME]	= "hw_syndrome",
		[NAND_ECC_ON_DIE]	= "on-die",
	};
	enum nand_ecc_legacy_mode eng_type;
	const char *pm;
	int err;

	err = of_property_read_string(np, "nand-ecc-mode", &pm);
	if (err)
		return NAND_ECC_ENGINE_TYPE_INVALID;

	for (eng_type = NAND_ECC_NONE;
	     eng_type < ARRAY_SIZE(nand_ecc_legacy_modes); eng_type++) {
		if (!strcasecmp(pm, nand_ecc_legacy_modes[eng_type])) {
			switch (eng_type) {
			case NAND_ECC_NONE:
				return NAND_ECC_ENGINE_TYPE_NONE;
			case NAND_ECC_SOFT:
			case NAND_ECC_SOFT_BCH:
				return NAND_ECC_ENGINE_TYPE_SOFT;
			case NAND_ECC_HW:
			case NAND_ECC_HW_SYNDROME:
				return NAND_ECC_ENGINE_TYPE_ON_HOST;
			case NAND_ECC_ON_DIE:
				return NAND_ECC_ENGINE_TYPE_ON_DIE;
			default:
				break;
			}
		}
	}

	return NAND_ECC_ENGINE_TYPE_INVALID;
}

static enum nand_ecc_placement
of_get_rawnand_ecc_placement_legacy(struct device_node *np)
{
	const char *pm;
	int err;

	err = of_property_read_string(np, "nand-ecc-mode", &pm);
	if (!err) {
		if (!strcasecmp(pm, "hw_syndrome"))
			return NAND_ECC_PLACEMENT_INTERLEAVED;
	}

	return NAND_ECC_PLACEMENT_UNKNOWN;
}

static enum nand_ecc_algo of_get_rawnand_ecc_algo_legacy(struct device_node *np)
{
	const char *pm;
	int err;

	err = of_property_read_string(np, "nand-ecc-mode", &pm);
	if (!err) {
		if (!strcasecmp(pm, "soft"))
			return NAND_ECC_ALGO_HAMMING;
		else if (!strcasecmp(pm, "soft_bch"))
			return NAND_ECC_ALGO_BCH;
	}

	return NAND_ECC_ALGO_UNKNOWN;
}

static void of_get_nand_ecc_legacy_user_config(struct nand_chip *chip)
{
	struct device_node *dn = nand_get_flash_node(chip);
	struct nand_ecc_props *user_conf = &chip->base.ecc.user_conf;

	if (user_conf->engine_type == NAND_ECC_ENGINE_TYPE_INVALID)
		user_conf->engine_type = of_get_rawnand_ecc_engine_type_legacy(dn);

	if (user_conf->algo == NAND_ECC_ALGO_UNKNOWN)
		user_conf->algo = of_get_rawnand_ecc_algo_legacy(dn);

	if (user_conf->placement == NAND_ECC_PLACEMENT_UNKNOWN)
		user_conf->placement = of_get_rawnand_ecc_placement_legacy(dn);
}

static int of_get_nand_bus_width(struct device_node *np)
{
	u32 val;

	if (of_property_read_u32(np, "nand-bus-width", &val))
		return 8;

	switch (val) {
	case 8:
	case 16:
		return val;
	default:
		return -EIO;
	}
}

static bool of_get_nand_on_flash_bbt(struct device_node *np)
{
	return of_property_read_bool(np, "nand-on-flash-bbt");
}

static int of_get_nand_secure_regions(struct nand_chip *chip)
{
	struct device_node *dn = nand_get_flash_node(chip);
	struct property *prop;
	int nr_elem, i, j;

	/* Only proceed if the "secure-regions" property is present in DT */
	prop = of_find_property(dn, "secure-regions", NULL);
	if (!prop)
		return 0;

	nr_elem = of_property_count_elems_of_size(dn, "secure-regions", sizeof(u64));
	if (nr_elem <= 0)
		return nr_elem;

	chip->nr_secure_regions = nr_elem / 2;
	chip->secure_regions = kcalloc(chip->nr_secure_regions, sizeof(*chip->secure_regions),
				       GFP_KERNEL);
	if (!chip->secure_regions)
		return -ENOMEM;

	for (i = 0, j = 0; i < chip->nr_secure_regions; i++, j += 2) {
		of_property_read_u64_index(dn, "secure-regions", j,
					   &chip->secure_regions[i].offset);
		of_property_read_u64_index(dn, "secure-regions", j + 1,
					   &chip->secure_regions[i].size);
	}

	return 0;
}

/**
 * rawnand_dt_parse_gpio_cs - Parse the gpio-cs property of a controller
 * @dev: Device that will be parsed. Also used for managed allocations.
 * @cs_array: Array of GPIO desc pointers allocated on success
 * @ncs_array: Number of entries in @cs_array updated on success.
 * @return 0 on success, an error otherwise.
 */
int rawnand_dt_parse_gpio_cs(struct device *dev, struct gpio_desc ***cs_array,
			     unsigned int *ncs_array)
{
	struct device_node *np = dev->of_node;
	struct gpio_desc **descs;
	int ndescs, i;

	ndescs = of_gpio_named_count(np, "cs-gpios");
	if (ndescs < 0) {
		dev_dbg(dev, "No valid cs-gpios property\n");
		return 0;
	}

	descs = devm_kcalloc(dev, ndescs, sizeof(*descs), GFP_KERNEL);
	if (!descs)
		return -ENOMEM;

	for (i = 0; i < ndescs; i++) {
		descs[i] = gpiod_get_index_optional(dev, "cs", i,
						    GPIOD_OUT_HIGH);
		if (IS_ERR(descs[i]))
			return PTR_ERR(descs[i]);
	}

	*ncs_array = ndescs;
	*cs_array = descs;

	return 0;
}
EXPORT_SYMBOL(rawnand_dt_parse_gpio_cs);

static int rawnand_dt_init(struct nand_chip *chip)
{
	struct nand_device *nand = mtd_to_nanddev(nand_to_mtd(chip));
	struct device_node *dn = nand_get_flash_node(chip);

	if (!dn)
		return 0;

	if (of_get_nand_bus_width(dn) == 16)
		chip->options |= NAND_BUSWIDTH_16;

	if (of_property_read_bool(dn, "nand-is-boot-medium"))
		chip->options |= NAND_IS_BOOT_MEDIUM;

	if (of_get_nand_on_flash_bbt(dn))
		chip->bbt_options |= NAND_BBT_USE_FLASH;

	of_get_nand_ecc_user_config(nand);
	of_get_nand_ecc_legacy_user_config(chip);

	/*
	 * If neither the user nor the NAND controller have requested a specific
	 * ECC engine type, we will default to NAND_ECC_ENGINE_TYPE_ON_HOST.
	 */
	nand->ecc.defaults.engine_type = NAND_ECC_ENGINE_TYPE_ON_HOST;

	/*
	 * Use the user requested engine type, unless there is none, in this
	 * case default to the NAND controller choice, otherwise fallback to
	 * the raw NAND default one.
	 */
	if (nand->ecc.user_conf.engine_type != NAND_ECC_ENGINE_TYPE_INVALID)
		chip->ecc.engine_type = nand->ecc.user_conf.engine_type;
	if (chip->ecc.engine_type == NAND_ECC_ENGINE_TYPE_INVALID)
		chip->ecc.engine_type = nand->ecc.defaults.engine_type;

	chip->ecc.placement = nand->ecc.user_conf.placement;
	chip->ecc.algo = nand->ecc.user_conf.algo;
	chip->ecc.strength = nand->ecc.user_conf.strength;
	chip->ecc.size = nand->ecc.user_conf.step_size;

	return 0;
}

/**
 * nand_scan_ident - Scan for the NAND device
 * @chip: NAND chip object
 * @maxchips: number of chips to scan for
 * @table: alternative NAND ID table
 *
 * This is the first phase of the normal nand_scan() function. It reads the
 * flash ID and sets up MTD fields accordingly.
 *
 * This helper used to be called directly from controller drivers that needed
 * to tweak some ECC-related parameters before nand_scan_tail(). This separation
 * prevented dynamic allocations during this phase which was unconvenient and
 * as been banned for the benefit of the ->init_ecc()/cleanup_ecc() hooks.
 */
static int nand_scan_ident(struct nand_chip *chip, unsigned int maxchips,
			   struct nand_flash_dev *table)
{
	struct mtd_info *mtd = nand_to_mtd(chip);
	struct nand_memory_organization *memorg;
	int nand_maf_id, nand_dev_id;
	unsigned int i;
	int ret;

	memorg = nanddev_get_memorg(&chip->base);

	/* Assume all dies are deselected when we enter nand_scan_ident(). */
	chip->cur_cs = -1;

	mutex_init(&chip->lock);

	/* Enforce the right timings for reset/detection */
	chip->current_interface_config = nand_get_reset_interface_config();

	ret = rawnand_dt_init(chip);
	if (ret)
		return ret;

	if (!mtd->name && mtd->dev.parent)
		mtd->name = dev_name(mtd->dev.parent);

	/* Set the default functions */
	nand_set_defaults(chip);

	ret = nand_legacy_check_hooks(chip);
	if (ret)
		return ret;

	memorg->ntargets = maxchips;

	/* Read the flash type */
	ret = nand_detect(chip, table);
	if (ret) {
		if (!(chip->options & NAND_SCAN_SILENT_NODEV))
			pr_warn("No NAND device found\n");
		nand_deselect_target(chip);
		return ret;
	}

	nand_maf_id = chip->id.data[0];
	nand_dev_id = chip->id.data[1];

	nand_deselect_target(chip);

	/* Check for a chip array */
	for (i = 1; i < maxchips; i++) {
		u8 id[2];

		/* See comment in nand_get_flash_type for reset */
		ret = nand_reset(chip, i);
		if (ret)
			break;

		nand_select_target(chip, i);
		/* Send the command for reading device ID */
		ret = nand_readid_op(chip, 0, id, sizeof(id));
		if (ret)
			break;
		/* Read manufacturer and device IDs */
		if (nand_maf_id != id[0] || nand_dev_id != id[1]) {
			nand_deselect_target(chip);
			break;
		}
		nand_deselect_target(chip);
	}
	if (i > 1)
		pr_info("%d chips detected\n", i);

	/* Store the number of chips and calc total size for mtd */
	memorg->ntargets = i;
	mtd->size = i * nanddev_target_size(&chip->base);

	return 0;
}

static void nand_scan_ident_cleanup(struct nand_chip *chip)
{
	kfree(chip->parameters.model);
	kfree(chip->parameters.onfi);
}

int rawnand_sw_hamming_init(struct nand_chip *chip)
{
	struct nand_ecc_sw_hamming_conf *engine_conf;
	struct nand_device *base = &chip->base;
	int ret;

	base->ecc.user_conf.engine_type = NAND_ECC_ENGINE_TYPE_SOFT;
	base->ecc.user_conf.algo = NAND_ECC_ALGO_HAMMING;
	base->ecc.user_conf.strength = chip->ecc.strength;
	base->ecc.user_conf.step_size = chip->ecc.size;

	ret = nand_ecc_sw_hamming_init_ctx(base);
	if (ret)
		return ret;

	engine_conf = base->ecc.ctx.priv;

	if (chip->ecc.options & NAND_ECC_SOFT_HAMMING_SM_ORDER)
		engine_conf->sm_order = true;

	chip->ecc.size = base->ecc.ctx.conf.step_size;
	chip->ecc.strength = base->ecc.ctx.conf.strength;
	chip->ecc.total = base->ecc.ctx.total;
	chip->ecc.steps = nanddev_get_ecc_nsteps(base);
	chip->ecc.bytes = base->ecc.ctx.total / nanddev_get_ecc_nsteps(base);

	return 0;
}
EXPORT_SYMBOL(rawnand_sw_hamming_init);

int rawnand_sw_hamming_calculate(struct nand_chip *chip,
				 const unsigned char *buf,
				 unsigned char *code)
{
	struct nand_device *base = &chip->base;

	return nand_ecc_sw_hamming_calculate(base, buf, code);
}
EXPORT_SYMBOL(rawnand_sw_hamming_calculate);

int rawnand_sw_hamming_correct(struct nand_chip *chip,
			       unsigned char *buf,
			       unsigned char *read_ecc,
			       unsigned char *calc_ecc)
{
	struct nand_device *base = &chip->base;

	return nand_ecc_sw_hamming_correct(base, buf, read_ecc, calc_ecc);
}
EXPORT_SYMBOL(rawnand_sw_hamming_correct);

void rawnand_sw_hamming_cleanup(struct nand_chip *chip)
{
	struct nand_device *base = &chip->base;

	nand_ecc_sw_hamming_cleanup_ctx(base);
}
EXPORT_SYMBOL(rawnand_sw_hamming_cleanup);

int rawnand_sw_bch_init(struct nand_chip *chip)
{
	struct nand_device *base = &chip->base;
	const struct nand_ecc_props *ecc_conf = nanddev_get_ecc_conf(base);
	int ret;

	base->ecc.user_conf.engine_type = NAND_ECC_ENGINE_TYPE_SOFT;
	base->ecc.user_conf.algo = NAND_ECC_ALGO_BCH;
	base->ecc.user_conf.step_size = chip->ecc.size;
	base->ecc.user_conf.strength = chip->ecc.strength;

	ret = nand_ecc_sw_bch_init_ctx(base);
	if (ret)
		return ret;

	chip->ecc.size = ecc_conf->step_size;
	chip->ecc.strength = ecc_conf->strength;
	chip->ecc.total = base->ecc.ctx.total;
	chip->ecc.steps = nanddev_get_ecc_nsteps(base);
	chip->ecc.bytes = base->ecc.ctx.total / nanddev_get_ecc_nsteps(base);

	return 0;
}
EXPORT_SYMBOL(rawnand_sw_bch_init);

static int rawnand_sw_bch_calculate(struct nand_chip *chip,
				    const unsigned char *buf,
				    unsigned char *code)
{
	struct nand_device *base = &chip->base;

	return nand_ecc_sw_bch_calculate(base, buf, code);
}

int rawnand_sw_bch_correct(struct nand_chip *chip, unsigned char *buf,
			   unsigned char *read_ecc, unsigned char *calc_ecc)
{
	struct nand_device *base = &chip->base;

	return nand_ecc_sw_bch_correct(base, buf, read_ecc, calc_ecc);
}
EXPORT_SYMBOL(rawnand_sw_bch_correct);

void rawnand_sw_bch_cleanup(struct nand_chip *chip)
{
	struct nand_device *base = &chip->base;

	nand_ecc_sw_bch_cleanup_ctx(base);
}
EXPORT_SYMBOL(rawnand_sw_bch_cleanup);

static int nand_set_ecc_on_host_ops(struct nand_chip *chip)
{
	struct nand_ecc_ctrl *ecc = &chip->ecc;

	switch (ecc->placement) {
	case NAND_ECC_PLACEMENT_UNKNOWN:
	case NAND_ECC_PLACEMENT_OOB:
		/* Use standard hwecc read page function? */
		if (!ecc->read_page)
			ecc->read_page = nand_read_page_hwecc;
		if (!ecc->write_page)
			ecc->write_page = nand_write_page_hwecc;
		if (!ecc->read_page_raw)
			ecc->read_page_raw = nand_read_page_raw;
		if (!ecc->write_page_raw)
			ecc->write_page_raw = nand_write_page_raw;
		if (!ecc->read_oob)
			ecc->read_oob = nand_read_oob_std;
		if (!ecc->write_oob)
			ecc->write_oob = nand_write_oob_std;
		if (!ecc->read_subpage)
			ecc->read_subpage = nand_read_subpage;
		if (!ecc->write_subpage && ecc->hwctl && ecc->calculate)
			ecc->write_subpage = nand_write_subpage_hwecc;
		fallthrough;

	case NAND_ECC_PLACEMENT_INTERLEAVED:
		if ((!ecc->calculate || !ecc->correct || !ecc->hwctl) &&
		    (!ecc->read_page ||
		     ecc->read_page == nand_read_page_hwecc ||
		     !ecc->write_page ||
		     ecc->write_page == nand_write_page_hwecc)) {
			WARN(1, "No ECC functions supplied; hardware ECC not possible\n");
			return -EINVAL;
		}
		/* Use standard syndrome read/write page function? */
		if (!ecc->read_page)
			ecc->read_page = nand_read_page_syndrome;
		if (!ecc->write_page)
			ecc->write_page = nand_write_page_syndrome;
		if (!ecc->read_page_raw)
			ecc->read_page_raw = nand_read_page_raw_syndrome;
		if (!ecc->write_page_raw)
			ecc->write_page_raw = nand_write_page_raw_syndrome;
		if (!ecc->read_oob)
			ecc->read_oob = nand_read_oob_syndrome;
		if (!ecc->write_oob)
			ecc->write_oob = nand_write_oob_syndrome;
		break;

	default:
		pr_warn("Invalid NAND_ECC_PLACEMENT %d\n",
			ecc->placement);
		return -EINVAL;
	}

	return 0;
}

static int nand_set_ecc_soft_ops(struct nand_chip *chip)
{
	struct mtd_info *mtd = nand_to_mtd(chip);
	struct nand_device *nanddev = mtd_to_nanddev(mtd);
	struct nand_ecc_ctrl *ecc = &chip->ecc;
	int ret;

	if (WARN_ON(ecc->engine_type != NAND_ECC_ENGINE_TYPE_SOFT))
		return -EINVAL;

	switch (ecc->algo) {
	case NAND_ECC_ALGO_HAMMING:
		ecc->calculate = rawnand_sw_hamming_calculate;
		ecc->correct = rawnand_sw_hamming_correct;
		ecc->read_page = nand_read_page_swecc;
		ecc->read_subpage = nand_read_subpage;
		ecc->write_page = nand_write_page_swecc;
		if (!ecc->read_page_raw)
			ecc->read_page_raw = nand_read_page_raw;
		if (!ecc->write_page_raw)
			ecc->write_page_raw = nand_write_page_raw;
		ecc->read_oob = nand_read_oob_std;
		ecc->write_oob = nand_write_oob_std;
		if (!ecc->size)
			ecc->size = 256;
		ecc->bytes = 3;
		ecc->strength = 1;

		if (IS_ENABLED(CONFIG_MTD_NAND_ECC_SW_HAMMING_SMC))
			ecc->options |= NAND_ECC_SOFT_HAMMING_SM_ORDER;

		ret = rawnand_sw_hamming_init(chip);
		if (ret) {
			WARN(1, "Hamming ECC initialization failed!\n");
			return ret;
		}

		return 0;
	case NAND_ECC_ALGO_BCH:
		if (!IS_ENABLED(CONFIG_MTD_NAND_ECC_SW_BCH)) {
			WARN(1, "CONFIG_MTD_NAND_ECC_SW_BCH not enabled\n");
			return -EINVAL;
		}
		ecc->calculate = rawnand_sw_bch_calculate;
		ecc->correct = rawnand_sw_bch_correct;
		ecc->read_page = nand_read_page_swecc;
		ecc->read_subpage = nand_read_subpage;
		ecc->write_page = nand_write_page_swecc;
		if (!ecc->read_page_raw)
			ecc->read_page_raw = nand_read_page_raw;
		if (!ecc->write_page_raw)
			ecc->write_page_raw = nand_write_page_raw;
		ecc->read_oob = nand_read_oob_std;
		ecc->write_oob = nand_write_oob_std;

		/*
		 * We can only maximize ECC config when the default layout is
		 * used, otherwise we don't know how many bytes can really be
		 * used.
		 */
		if (nanddev->ecc.user_conf.flags & NAND_ECC_MAXIMIZE_STRENGTH &&
		    mtd->ooblayout != nand_get_large_page_ooblayout())
			nanddev->ecc.user_conf.flags &= ~NAND_ECC_MAXIMIZE_STRENGTH;

		ret = rawnand_sw_bch_init(chip);
		if (ret) {
			WARN(1, "BCH ECC initialization failed!\n");
			return ret;
		}

		return 0;
	default:
		WARN(1, "Unsupported ECC algorithm!\n");
		return -EINVAL;
	}
}

/**
 * nand_check_ecc_caps - check the sanity of preset ECC settings
 * @chip: nand chip info structure
 * @caps: ECC caps info structure
 * @oobavail: OOB size that the ECC engine can use
 *
 * When ECC step size and strength are already set, check if they are supported
 * by the controller and the calculated ECC bytes fit within the chip's OOB.
 * On success, the calculated ECC bytes is set.
 */
static int
nand_check_ecc_caps(struct nand_chip *chip,
		    const struct nand_ecc_caps *caps, int oobavail)
{
	struct mtd_info *mtd = nand_to_mtd(chip);
	const struct nand_ecc_step_info *stepinfo;
	int preset_step = chip->ecc.size;
	int preset_strength = chip->ecc.strength;
	int ecc_bytes, nsteps = mtd->writesize / preset_step;
	int i, j;

	for (i = 0; i < caps->nstepinfos; i++) {
		stepinfo = &caps->stepinfos[i];

		if (stepinfo->stepsize != preset_step)
			continue;

		for (j = 0; j < stepinfo->nstrengths; j++) {
			if (stepinfo->strengths[j] != preset_strength)
				continue;

			ecc_bytes = caps->calc_ecc_bytes(preset_step,
							 preset_strength);
			if (WARN_ON_ONCE(ecc_bytes < 0))
				return ecc_bytes;

			if (ecc_bytes * nsteps > oobavail) {
				pr_err("ECC (step, strength) = (%d, %d) does not fit in OOB",
				       preset_step, preset_strength);
				return -ENOSPC;
			}

			chip->ecc.bytes = ecc_bytes;

			return 0;
		}
	}

	pr_err("ECC (step, strength) = (%d, %d) not supported on this controller",
	       preset_step, preset_strength);

	return -ENOTSUPP;
}

/**
 * nand_match_ecc_req - meet the chip's requirement with least ECC bytes
 * @chip: nand chip info structure
 * @caps: ECC engine caps info structure
 * @oobavail: OOB size that the ECC engine can use
 *
 * If a chip's ECC requirement is provided, try to meet it with the least
 * number of ECC bytes (i.e. with the largest number of OOB-free bytes).
 * On success, the chosen ECC settings are set.
 */
static int
nand_match_ecc_req(struct nand_chip *chip,
		   const struct nand_ecc_caps *caps, int oobavail)
{
	const struct nand_ecc_props *requirements =
		nanddev_get_ecc_requirements(&chip->base);
	struct mtd_info *mtd = nand_to_mtd(chip);
	const struct nand_ecc_step_info *stepinfo;
	int req_step = requirements->step_size;
	int req_strength = requirements->strength;
	int req_corr, step_size, strength, nsteps, ecc_bytes, ecc_bytes_total;
	int best_step, best_strength, best_ecc_bytes;
	int best_ecc_bytes_total = INT_MAX;
	int i, j;

	/* No information provided by the NAND chip */
	if (!req_step || !req_strength)
		return -ENOTSUPP;

	/* number of correctable bits the chip requires in a page */
	req_corr = mtd->writesize / req_step * req_strength;

	for (i = 0; i < caps->nstepinfos; i++) {
		stepinfo = &caps->stepinfos[i];
		step_size = stepinfo->stepsize;

		for (j = 0; j < stepinfo->nstrengths; j++) {
			strength = stepinfo->strengths[j];

			/*
			 * If both step size and strength are smaller than the
			 * chip's requirement, it is not easy to compare the
			 * resulted reliability.
			 */
			if (step_size < req_step && strength < req_strength)
				continue;

			if (mtd->writesize % step_size)
				continue;

			nsteps = mtd->writesize / step_size;

			ecc_bytes = caps->calc_ecc_bytes(step_size, strength);
			if (WARN_ON_ONCE(ecc_bytes < 0))
				continue;
			ecc_bytes_total = ecc_bytes * nsteps;

			if (ecc_bytes_total > oobavail ||
			    strength * nsteps < req_corr)
				continue;

			/*
			 * We assume the best is to meet the chip's requrement
			 * with the least number of ECC bytes.
			 */
			if (ecc_bytes_total < best_ecc_bytes_total) {
				best_ecc_bytes_total = ecc_bytes_total;
				best_step = step_size;
				best_strength = strength;
				best_ecc_bytes = ecc_bytes;
			}
		}
	}

	if (best_ecc_bytes_total == INT_MAX)
		return -ENOTSUPP;

	chip->ecc.size = best_step;
	chip->ecc.strength = best_strength;
	chip->ecc.bytes = best_ecc_bytes;

	return 0;
}

/**
 * nand_maximize_ecc - choose the max ECC strength available
 * @chip: nand chip info structure
 * @caps: ECC engine caps info structure
 * @oobavail: OOB size that the ECC engine can use
 *
 * Choose the max ECC strength that is supported on the controller, and can fit
 * within the chip's OOB.  On success, the chosen ECC settings are set.
 */
static int
nand_maximize_ecc(struct nand_chip *chip,
		  const struct nand_ecc_caps *caps, int oobavail)
{
	struct mtd_info *mtd = nand_to_mtd(chip);
	const struct nand_ecc_step_info *stepinfo;
	int step_size, strength, nsteps, ecc_bytes, corr;
	int best_corr = 0;
	int best_step = 0;
	int best_strength, best_ecc_bytes;
	int i, j;

	for (i = 0; i < caps->nstepinfos; i++) {
		stepinfo = &caps->stepinfos[i];
		step_size = stepinfo->stepsize;

		/* If chip->ecc.size is already set, respect it */
		if (chip->ecc.size && step_size != chip->ecc.size)
			continue;

		for (j = 0; j < stepinfo->nstrengths; j++) {
			strength = stepinfo->strengths[j];

			if (mtd->writesize % step_size)
				continue;

			nsteps = mtd->writesize / step_size;

			ecc_bytes = caps->calc_ecc_bytes(step_size, strength);
			if (WARN_ON_ONCE(ecc_bytes < 0))
				continue;

			if (ecc_bytes * nsteps > oobavail)
				continue;

			corr = strength * nsteps;

			/*
			 * If the number of correctable bits is the same,
			 * bigger step_size has more reliability.
			 */
			if (corr > best_corr ||
			    (corr == best_corr && step_size > best_step)) {
				best_corr = corr;
				best_step = step_size;
				best_strength = strength;
				best_ecc_bytes = ecc_bytes;
			}
		}
	}

	if (!best_corr)
		return -ENOTSUPP;

	chip->ecc.size = best_step;
	chip->ecc.strength = best_strength;
	chip->ecc.bytes = best_ecc_bytes;

	return 0;
}

/**
 * nand_ecc_choose_conf - Set the ECC strength and ECC step size
 * @chip: nand chip info structure
 * @caps: ECC engine caps info structure
 * @oobavail: OOB size that the ECC engine can use
 *
 * Choose the ECC configuration according to following logic.
 *
 * 1. If both ECC step size and ECC strength are already set (usually by DT)
 *    then check if it is supported by this controller.
 * 2. If the user provided the nand-ecc-maximize property, then select maximum
 *    ECC strength.
 * 3. Otherwise, try to match the ECC step size and ECC strength closest
 *    to the chip's requirement. If available OOB size can't fit the chip
 *    requirement then fallback to the maximum ECC step size and ECC strength.
 *
 * On success, the chosen ECC settings are set.
 */
int nand_ecc_choose_conf(struct nand_chip *chip,
			 const struct nand_ecc_caps *caps, int oobavail)
{
	struct mtd_info *mtd = nand_to_mtd(chip);
	struct nand_device *nanddev = mtd_to_nanddev(mtd);

	if (WARN_ON(oobavail < 0 || oobavail > mtd->oobsize))
		return -EINVAL;

	if (chip->ecc.size && chip->ecc.strength)
		return nand_check_ecc_caps(chip, caps, oobavail);

	if (nanddev->ecc.user_conf.flags & NAND_ECC_MAXIMIZE_STRENGTH)
		return nand_maximize_ecc(chip, caps, oobavail);

	if (!nand_match_ecc_req(chip, caps, oobavail))
		return 0;

	return nand_maximize_ecc(chip, caps, oobavail);
}
EXPORT_SYMBOL_GPL(nand_ecc_choose_conf);

static int rawnand_erase(struct nand_device *nand, const struct nand_pos *pos)
{
	struct nand_chip *chip = container_of(nand, struct nand_chip,
					      base);
	unsigned int eb = nanddev_pos_to_row(nand, pos);
	int ret;

	eb >>= nand->rowconv.eraseblock_addr_shift;

	nand_select_target(chip, pos->target);
	ret = nand_erase_op(chip, eb);
	nand_deselect_target(chip);

	return ret;
}

static int rawnand_markbad(struct nand_device *nand,
			   const struct nand_pos *pos)
{
	struct nand_chip *chip = container_of(nand, struct nand_chip,
					      base);

	return nand_markbad_bbm(chip, nanddev_pos_to_offs(nand, pos));
}

static bool rawnand_isbad(struct nand_device *nand, const struct nand_pos *pos)
{
	struct nand_chip *chip = container_of(nand, struct nand_chip,
					      base);
	int ret;

	nand_select_target(chip, pos->target);
	ret = nand_isbad_bbm(chip, nanddev_pos_to_offs(nand, pos));
	nand_deselect_target(chip);

	return ret;
}

static const struct nand_ops rawnand_ops = {
	.erase = rawnand_erase,
	.markbad = rawnand_markbad,
	.isbad = rawnand_isbad,
};

/**
 * nand_scan_tail - Scan for the NAND device
 * @chip: NAND chip object
 *
 * This is the second phase of the normal nand_scan() function. It fills out
 * all the uninitialized function pointers with the defaults and scans for a
 * bad block table if appropriate.
 */
static int nand_scan_tail(struct nand_chip *chip)
{
	struct mtd_info *mtd = nand_to_mtd(chip);
	struct nand_ecc_ctrl *ecc = &chip->ecc;
	int ret, i;

	/* New bad blocks should be marked in OOB, flash-based BBT, or both */
	if (WARN_ON((chip->bbt_options & NAND_BBT_NO_OOB_BBM) &&
		   !(chip->bbt_options & NAND_BBT_USE_FLASH))) {
		return -EINVAL;
	}

	chip->data_buf = kmalloc(mtd->writesize + mtd->oobsize, GFP_KERNEL);
	if (!chip->data_buf)
		return -ENOMEM;

	/*
	 * FIXME: some NAND manufacturer drivers expect the first die to be
	 * selected when manufacturer->init() is called. They should be fixed
	 * to explictly select the relevant die when interacting with the NAND
	 * chip.
	 */
	nand_select_target(chip, 0);
	ret = nand_manufacturer_init(chip);
	nand_deselect_target(chip);
	if (ret)
		goto err_free_buf;

	/* Set the internal oob buffer location, just after the page data */
	chip->oob_poi = chip->data_buf + mtd->writesize;

	/*
	 * If no default placement scheme is given, select an appropriate one.
	 */
	if (!mtd->ooblayout &&
	    !(ecc->engine_type == NAND_ECC_ENGINE_TYPE_SOFT &&
	      ecc->algo == NAND_ECC_ALGO_BCH) &&
	    !(ecc->engine_type == NAND_ECC_ENGINE_TYPE_SOFT &&
	      ecc->algo == NAND_ECC_ALGO_HAMMING)) {
		switch (mtd->oobsize) {
		case 8:
		case 16:
			mtd_set_ooblayout(mtd, nand_get_small_page_ooblayout());
			break;
		case 64:
		case 128:
			mtd_set_ooblayout(mtd,
					  nand_get_large_page_hamming_ooblayout());
			break;
		default:
			/*
			 * Expose the whole OOB area to users if ECC_NONE
			 * is passed. We could do that for all kind of
			 * ->oobsize, but we must keep the old large/small
			 * page with ECC layout when ->oobsize <= 128 for
			 * compatibility reasons.
			 */
			if (ecc->engine_type == NAND_ECC_ENGINE_TYPE_NONE) {
				mtd_set_ooblayout(mtd,
						  nand_get_large_page_ooblayout());
				break;
			}

			WARN(1, "No oob scheme defined for oobsize %d\n",
				mtd->oobsize);
			ret = -EINVAL;
			goto err_nand_manuf_cleanup;
		}
	}

	/*
	 * Check ECC mode, default to software if 3byte/512byte hardware ECC is
	 * selected and we have 256 byte pagesize fallback to software ECC
	 */

	switch (ecc->engine_type) {
	case NAND_ECC_ENGINE_TYPE_ON_HOST:
		ret = nand_set_ecc_on_host_ops(chip);
		if (ret)
			goto err_nand_manuf_cleanup;

		if (mtd->writesize >= ecc->size) {
			if (!ecc->strength) {
				WARN(1, "Driver must set ecc.strength when using hardware ECC\n");
				ret = -EINVAL;
				goto err_nand_manuf_cleanup;
			}
			break;
		}
		pr_warn("%d byte HW ECC not possible on %d byte page size, fallback to SW ECC\n",
			ecc->size, mtd->writesize);
		ecc->engine_type = NAND_ECC_ENGINE_TYPE_SOFT;
		ecc->algo = NAND_ECC_ALGO_HAMMING;
		fallthrough;

	case NAND_ECC_ENGINE_TYPE_SOFT:
		ret = nand_set_ecc_soft_ops(chip);
		if (ret)
			goto err_nand_manuf_cleanup;
		break;

	case NAND_ECC_ENGINE_TYPE_ON_DIE:
		if (!ecc->read_page || !ecc->write_page) {
			WARN(1, "No ECC functions supplied; on-die ECC not possible\n");
			ret = -EINVAL;
			goto err_nand_manuf_cleanup;
		}
		if (!ecc->read_oob)
			ecc->read_oob = nand_read_oob_std;
		if (!ecc->write_oob)
			ecc->write_oob = nand_write_oob_std;
		break;

	case NAND_ECC_ENGINE_TYPE_NONE:
		pr_warn("NAND_ECC_ENGINE_TYPE_NONE selected by board driver. This is not recommended!\n");
		ecc->read_page = nand_read_page_raw;
		ecc->write_page = nand_write_page_raw;
		ecc->read_oob = nand_read_oob_std;
		ecc->read_page_raw = nand_read_page_raw;
		ecc->write_page_raw = nand_write_page_raw;
		ecc->write_oob = nand_write_oob_std;
		ecc->size = mtd->writesize;
		ecc->bytes = 0;
		ecc->strength = 0;
		break;

	default:
		WARN(1, "Invalid NAND_ECC_MODE %d\n", ecc->engine_type);
		ret = -EINVAL;
		goto err_nand_manuf_cleanup;
	}

	if (ecc->correct || ecc->calculate) {
		ecc->calc_buf = kmalloc(mtd->oobsize, GFP_KERNEL);
		ecc->code_buf = kmalloc(mtd->oobsize, GFP_KERNEL);
		if (!ecc->calc_buf || !ecc->code_buf) {
			ret = -ENOMEM;
			goto err_nand_manuf_cleanup;
		}
	}

	/* For many systems, the standard OOB write also works for raw */
	if (!ecc->read_oob_raw)
		ecc->read_oob_raw = ecc->read_oob;
	if (!ecc->write_oob_raw)
		ecc->write_oob_raw = ecc->write_oob;

	/* propagate ecc info to mtd_info */
	mtd->ecc_strength = ecc->strength;
	mtd->ecc_step_size = ecc->size;

	/*
	 * Set the number of read / write steps for one page depending on ECC
	 * mode.
	 */
	if (!ecc->steps)
		ecc->steps = mtd->writesize / ecc->size;
	if (ecc->steps * ecc->size != mtd->writesize) {
		WARN(1, "Invalid ECC parameters\n");
		ret = -EINVAL;
		goto err_nand_manuf_cleanup;
	}

	if (!ecc->total) {
		ecc->total = ecc->steps * ecc->bytes;
		chip->base.ecc.ctx.total = ecc->total;
	}

	if (ecc->total > mtd->oobsize) {
		WARN(1, "Total number of ECC bytes exceeded oobsize\n");
		ret = -EINVAL;
		goto err_nand_manuf_cleanup;
	}

	/*
	 * The number of bytes available for a client to place data into
	 * the out of band area.
	 */
	ret = mtd_ooblayout_count_freebytes(mtd);
	if (ret < 0)
		ret = 0;

	mtd->oobavail = ret;

	/* ECC sanity check: warn if it's too weak */
	if (!nand_ecc_is_strong_enough(&chip->base))
		pr_warn("WARNING: %s: the ECC used on your system (%db/%dB) is too weak compared to the one required by the NAND chip (%db/%dB)\n",
			mtd->name, chip->ecc.strength, chip->ecc.size,
			nanddev_get_ecc_requirements(&chip->base)->strength,
			nanddev_get_ecc_requirements(&chip->base)->step_size);

	/* Allow subpage writes up to ecc.steps. Not possible for MLC flash */
	if (!(chip->options & NAND_NO_SUBPAGE_WRITE) && nand_is_slc(chip)) {
		switch (ecc->steps) {
		case 2:
			mtd->subpage_sft = 1;
			break;
		case 4:
		case 8:
		case 16:
			mtd->subpage_sft = 2;
			break;
		}
	}
	chip->subpagesize = mtd->writesize >> mtd->subpage_sft;

	/* Invalidate the pagebuffer reference */
	chip->pagecache.page = -1;

	/* Large page NAND with SOFT_ECC should support subpage reads */
	switch (ecc->engine_type) {
	case NAND_ECC_ENGINE_TYPE_SOFT:
		if (chip->page_shift > 9)
			chip->options |= NAND_SUBPAGE_READ;
		break;

	default:
		break;
	}

	ret = nanddev_init(&chip->base, &rawnand_ops, mtd->owner);
	if (ret)
		goto err_nand_manuf_cleanup;

	/* Adjust the MTD_CAP_ flags when NAND_ROM is set. */
	if (chip->options & NAND_ROM)
		mtd->flags = MTD_CAP_ROM;

	/* Fill in remaining MTD driver data */
	mtd->_erase = nand_erase;
	mtd->_point = NULL;
	mtd->_unpoint = NULL;
	mtd->_panic_write = panic_nand_write;
	mtd->_read_oob = nand_read_oob;
	mtd->_write_oob = nand_write_oob;
	mtd->_sync = nand_sync;
	mtd->_lock = nand_lock;
	mtd->_unlock = nand_unlock;
	mtd->_suspend = nand_suspend;
	mtd->_resume = nand_resume;
	mtd->_reboot = nand_shutdown;
	mtd->_block_isreserved = nand_block_isreserved;
	mtd->_block_isbad = nand_block_isbad;
	mtd->_block_markbad = nand_block_markbad;
	mtd->_max_bad_blocks = nanddev_mtd_max_bad_blocks;

	/*
	 * Initialize bitflip_threshold to its default prior scan_bbt() call.
	 * scan_bbt() might invoke mtd_read(), thus bitflip_threshold must be
	 * properly set.
	 */
	if (!mtd->bitflip_threshold)
		mtd->bitflip_threshold = DIV_ROUND_UP(mtd->ecc_strength * 3, 4);

	/* Find the fastest data interface for this chip */
	ret = nand_choose_interface_config(chip);
	if (ret)
		goto err_nanddev_cleanup;

	/* Enter fastest possible mode on all dies. */
	for (i = 0; i < nanddev_ntargets(&chip->base); i++) {
		ret = nand_setup_interface(chip, i);
		if (ret)
			goto err_free_interface_config;
	}

	/*
	 * Look for secure regions in the NAND chip. These regions are supposed
	 * to be protected by a secure element like Trustzone. So the read/write
	 * accesses to these regions will be blocked in the runtime by this
	 * driver.
	 */
	ret = of_get_nand_secure_regions(chip);
	if (ret)
		goto err_free_interface_config;

	/* Check, if we should skip the bad block table scan */
	if (chip->options & NAND_SKIP_BBTSCAN)
		return 0;

	/* Build bad block table */
	ret = nand_create_bbt(chip);
	if (ret)
		goto err_free_secure_regions;

	return 0;

err_free_secure_regions:
	kfree(chip->secure_regions);

err_free_interface_config:
	kfree(chip->best_interface_config);

err_nanddev_cleanup:
	nanddev_cleanup(&chip->base);

err_nand_manuf_cleanup:
	nand_manufacturer_cleanup(chip);

err_free_buf:
	kfree(chip->data_buf);
	kfree(ecc->code_buf);
	kfree(ecc->calc_buf);

	return ret;
}

static int nand_attach(struct nand_chip *chip)
{
	if (chip->controller->ops && chip->controller->ops->attach_chip)
		return chip->controller->ops->attach_chip(chip);

	return 0;
}

static void nand_detach(struct nand_chip *chip)
{
	if (chip->controller->ops && chip->controller->ops->detach_chip)
		chip->controller->ops->detach_chip(chip);
}

/**
 * nand_scan_with_ids - [NAND Interface] Scan for the NAND device
 * @chip: NAND chip object
 * @maxchips: number of chips to scan for.
 * @ids: optional flash IDs table
 *
 * This fills out all the uninitialized function pointers with the defaults.
 * The flash ID is read and the mtd/chip structures are filled with the
 * appropriate values.
 */
int nand_scan_with_ids(struct nand_chip *chip, unsigned int maxchips,
		       struct nand_flash_dev *ids)
{
	int ret;

	if (!maxchips)
		return -EINVAL;

	ret = nand_scan_ident(chip, maxchips, ids);
	if (ret)
		return ret;

	ret = nand_attach(chip);
	if (ret)
		goto cleanup_ident;

	ret = nand_scan_tail(chip);
	if (ret)
		goto detach_chip;

	return 0;

detach_chip:
	nand_detach(chip);
cleanup_ident:
	nand_scan_ident_cleanup(chip);

	return ret;
}
EXPORT_SYMBOL(nand_scan_with_ids);

/**
 * nand_cleanup - [NAND Interface] Free resources held by the NAND device
 * @chip: NAND chip object
 */
void nand_cleanup(struct nand_chip *chip)
{
	if (chip->ecc.engine_type == NAND_ECC_ENGINE_TYPE_SOFT) {
		if (chip->ecc.algo == NAND_ECC_ALGO_HAMMING)
			rawnand_sw_hamming_cleanup(chip);
		else if (chip->ecc.algo == NAND_ECC_ALGO_BCH)
			rawnand_sw_bch_cleanup(chip);
	}

	nanddev_cleanup(&chip->base);

	/* Free secure regions data */
	kfree(chip->secure_regions);

	/* Free bad block table memory */
	kfree(chip->bbt);
	kfree(chip->data_buf);
	kfree(chip->ecc.code_buf);
	kfree(chip->ecc.calc_buf);

	/* Free bad block descriptor memory */
	if (chip->badblock_pattern && chip->badblock_pattern->options
			& NAND_BBT_DYNAMICSTRUCT)
		kfree(chip->badblock_pattern);

	/* Free the data interface */
	kfree(chip->best_interface_config);

	/* Free manufacturer priv data. */
	nand_manufacturer_cleanup(chip);

	/* Free controller specific allocations after chip identification */
	nand_detach(chip);

	/* Free identification phase allocations */
	nand_scan_ident_cleanup(chip);
}

EXPORT_SYMBOL_GPL(nand_cleanup);

MODULE_LICENSE("GPL");
MODULE_AUTHOR("Steven J. Hill <sjhill@realitydiluted.com>");
MODULE_AUTHOR("Thomas Gleixner <tglx@linutronix.de>");
MODULE_DESCRIPTION("Generic NAND flash driver code");<|MERGE_RESOLUTION|>--- conflicted
+++ resolved
@@ -977,11 +977,7 @@
 				   struct nand_nvddr_timings *spec_timings)
 {
 	const struct nand_controller_ops *ops = chip->controller->ops;
-<<<<<<< HEAD
-	int best_mode = 0, mode, ret;
-=======
 	int best_mode = 0, mode, ret = -EOPNOTSUPP;
->>>>>>> df0cc57e
 
 	iface->type = NAND_NVDDR_IFACE;
 
@@ -1841,11 +1837,7 @@
 			NAND_OP_CMD(NAND_CMD_ERASE1, 0),
 			NAND_OP_ADDR(2, addrs, 0),
 			NAND_OP_CMD(NAND_CMD_ERASE2,
-<<<<<<< HEAD
-				    NAND_COMMON_TIMING_MS(conf, tWB_max)),
-=======
 				    NAND_COMMON_TIMING_NS(conf, tWB_max)),
->>>>>>> df0cc57e
 			NAND_OP_WAIT_RDY(NAND_COMMON_TIMING_MS(conf, tBERS_max),
 					 0),
 		};
