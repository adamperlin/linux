--- conflicted
+++ resolved
@@ -782,14 +782,6 @@
 			status |= USB_PORT_STAT_SUSPEND;
 		}
 	}
-<<<<<<< HEAD
-	if ((raw_port_status & PORT_PLS_MASK) == XDEV_U0
-			&& (raw_port_status & PORT_POWER)
-			&& (bus_state->suspended_ports & (1 << wIndex))) {
-		bus_state->suspended_ports &= ~(1 << wIndex);
-		if (hcd->speed < HCD_USB3)
-			bus_state->port_c_suspend |= 1 << wIndex;
-=======
 	if ((raw_port_status & PORT_PLS_MASK) == XDEV_U0 &&
 	    (raw_port_status & PORT_POWER)) {
 		if (bus_state->suspended_ports & (1 << wIndex)) {
@@ -799,7 +791,6 @@
 		}
 		bus_state->resume_done[wIndex] = 0;
 		clear_bit(wIndex, &bus_state->resuming_ports);
->>>>>>> 06a691e6
 	}
 	if (raw_port_status & PORT_CONNECT) {
 		status |= USB_PORT_STAT_CONNECTION;
