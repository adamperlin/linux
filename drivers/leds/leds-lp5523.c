--- conflicted
+++ resolved
@@ -337,27 +337,12 @@
 	if (i % 2)
 		goto err;
 
-<<<<<<< HEAD
-	mutex_lock(&chip->lock);
-
-	for (i = 0; i < LP5523_PROGRAM_LENGTH; i++) {
-		ret = lp55xx_write(chip, LP5523_REG_PROG_MEM + i, pattern[i]);
-		if (ret) {
-			mutex_unlock(&chip->lock);
-			return -EINVAL;
-		}
-	}
-
-	mutex_unlock(&chip->lock);
-
-=======
 	for (i = 0; i < LP5523_PROGRAM_LENGTH; i++) {
 		ret = lp55xx_write(chip, LP5523_REG_PROG_MEM + i, pattern[i]);
 		if (ret)
 			return -EINVAL;
 	}
 
->>>>>>> d8ec26d7
 	return size;
 
 err:
@@ -557,27 +542,17 @@
 {
 	struct lp55xx_led *led = i2c_get_clientdata(to_i2c_client(dev));
 	struct lp55xx_chip *chip = led->chip;
-<<<<<<< HEAD
-=======
 	int ret;
->>>>>>> d8ec26d7
 
 	mutex_lock(&chip->lock);
 
 	chip->engine_idx = nr;
 	lp5523_load_engine_and_select_page(chip);
-<<<<<<< HEAD
+	ret = lp5523_update_program_memory(chip, buf, len);
 
 	mutex_unlock(&chip->lock);
 
-	return lp5523_update_program_memory(chip, buf, len);
-=======
-	ret = lp5523_update_program_memory(chip, buf, len);
-
-	mutex_unlock(&chip->lock);
-
 	return ret;
->>>>>>> d8ec26d7
 }
 store_load(1)
 store_load(2)
