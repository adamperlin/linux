/*
 * r8169.c: RealTek 8169/8168/8101 ethernet driver.
 *
 * Copyright (c) 2002 ShuChen <shuchen@realtek.com.tw>
 * Copyright (c) 2003 - 2007 Francois Romieu <romieu@fr.zoreil.com>
 * Copyright (c) a lot of people too. Please respect their work.
 *
 * See MAINTAINERS file for support contact information.
 */

#include <linux/module.h>
#include <linux/moduleparam.h>
#include <linux/pci.h>
#include <linux/netdevice.h>
#include <linux/etherdevice.h>
#include <linux/delay.h>
#include <linux/ethtool.h>
#include <linux/mii.h>
#include <linux/if_vlan.h>
#include <linux/crc32.h>
#include <linux/in.h>
#include <linux/ip.h>
#include <linux/tcp.h>
#include <linux/init.h>
#include <linux/interrupt.h>
#include <linux/dma-mapping.h>
#include <linux/pm_runtime.h>
#include <linux/firmware.h>
#include <linux/pci-aspm.h>
#include <linux/prefetch.h>

#include <asm/io.h>
#include <asm/irq.h>

#define RTL8169_VERSION "2.3LK-NAPI"
#define MODULENAME "r8169"
#define PFX MODULENAME ": "

#define FIRMWARE_8168D_1	"rtl_nic/rtl8168d-1.fw"
#define FIRMWARE_8168D_2	"rtl_nic/rtl8168d-2.fw"
#define FIRMWARE_8168E_1	"rtl_nic/rtl8168e-1.fw"
#define FIRMWARE_8168E_2	"rtl_nic/rtl8168e-2.fw"
#define FIRMWARE_8168E_3	"rtl_nic/rtl8168e-3.fw"
#define FIRMWARE_8168F_1	"rtl_nic/rtl8168f-1.fw"
#define FIRMWARE_8168F_2	"rtl_nic/rtl8168f-2.fw"
#define FIRMWARE_8105E_1	"rtl_nic/rtl8105e-1.fw"

#ifdef RTL8169_DEBUG
#define assert(expr) \
	if (!(expr)) {					\
		printk( "Assertion failed! %s,%s,%s,line=%d\n",	\
		#expr,__FILE__,__func__,__LINE__);		\
	}
#define dprintk(fmt, args...) \
	do { printk(KERN_DEBUG PFX fmt, ## args); } while (0)
#else
#define assert(expr) do {} while (0)
#define dprintk(fmt, args...)	do {} while (0)
#endif /* RTL8169_DEBUG */

#define R8169_MSG_DEFAULT \
	(NETIF_MSG_DRV | NETIF_MSG_PROBE | NETIF_MSG_IFUP | NETIF_MSG_IFDOWN)

#define TX_BUFFS_AVAIL(tp) \
	(tp->dirty_tx + NUM_TX_DESC - tp->cur_tx - 1)

/* Maximum number of multicast addresses to filter (vs. Rx-all-multicast).
   The RTL chips use a 64 element hash table based on the Ethernet CRC. */
static const int multicast_filter_limit = 32;

#define MAX_READ_REQUEST_SHIFT	12
#define TX_DMA_BURST	6	/* Maximum PCI burst, '6' is 1024 */
#define SafeMtu		0x1c20	/* ... actually life sucks beyond ~7k */
#define InterFrameGap	0x03	/* 3 means InterFrameGap = the shortest one */

#define R8169_REGS_SIZE		256
#define R8169_NAPI_WEIGHT	64
#define NUM_TX_DESC	64	/* Number of Tx descriptor registers */
#define NUM_RX_DESC	256	/* Number of Rx descriptor registers */
#define RX_BUF_SIZE	1536	/* Rx Buffer size */
#define R8169_TX_RING_BYTES	(NUM_TX_DESC * sizeof(struct TxDesc))
#define R8169_RX_RING_BYTES	(NUM_RX_DESC * sizeof(struct RxDesc))

#define RTL8169_TX_TIMEOUT	(6*HZ)
#define RTL8169_PHY_TIMEOUT	(10*HZ)

#define RTL_EEPROM_SIG		cpu_to_le32(0x8129)
#define RTL_EEPROM_SIG_MASK	cpu_to_le32(0xffff)
#define RTL_EEPROM_SIG_ADDR	0x0000

/* write/read MMIO register */
#define RTL_W8(reg, val8)	writeb ((val8), ioaddr + (reg))
#define RTL_W16(reg, val16)	writew ((val16), ioaddr + (reg))
#define RTL_W32(reg, val32)	writel ((val32), ioaddr + (reg))
#define RTL_R8(reg)		readb (ioaddr + (reg))
#define RTL_R16(reg)		readw (ioaddr + (reg))
#define RTL_R32(reg)		readl (ioaddr + (reg))

enum mac_version {
	RTL_GIGA_MAC_VER_01 = 0,
	RTL_GIGA_MAC_VER_02,
	RTL_GIGA_MAC_VER_03,
	RTL_GIGA_MAC_VER_04,
	RTL_GIGA_MAC_VER_05,
	RTL_GIGA_MAC_VER_06,
	RTL_GIGA_MAC_VER_07,
	RTL_GIGA_MAC_VER_08,
	RTL_GIGA_MAC_VER_09,
	RTL_GIGA_MAC_VER_10,
	RTL_GIGA_MAC_VER_11,
	RTL_GIGA_MAC_VER_12,
	RTL_GIGA_MAC_VER_13,
	RTL_GIGA_MAC_VER_14,
	RTL_GIGA_MAC_VER_15,
	RTL_GIGA_MAC_VER_16,
	RTL_GIGA_MAC_VER_17,
	RTL_GIGA_MAC_VER_18,
	RTL_GIGA_MAC_VER_19,
	RTL_GIGA_MAC_VER_20,
	RTL_GIGA_MAC_VER_21,
	RTL_GIGA_MAC_VER_22,
	RTL_GIGA_MAC_VER_23,
	RTL_GIGA_MAC_VER_24,
	RTL_GIGA_MAC_VER_25,
	RTL_GIGA_MAC_VER_26,
	RTL_GIGA_MAC_VER_27,
	RTL_GIGA_MAC_VER_28,
	RTL_GIGA_MAC_VER_29,
	RTL_GIGA_MAC_VER_30,
	RTL_GIGA_MAC_VER_31,
	RTL_GIGA_MAC_VER_32,
	RTL_GIGA_MAC_VER_33,
	RTL_GIGA_MAC_VER_34,
	RTL_GIGA_MAC_VER_35,
	RTL_GIGA_MAC_VER_36,
	RTL_GIGA_MAC_NONE   = 0xff,
};

enum rtl_tx_desc_version {
	RTL_TD_0	= 0,
	RTL_TD_1	= 1,
};

#define JUMBO_1K	ETH_DATA_LEN
#define JUMBO_4K	(4*1024 - ETH_HLEN - 2)
#define JUMBO_6K	(6*1024 - ETH_HLEN - 2)
#define JUMBO_7K	(7*1024 - ETH_HLEN - 2)
#define JUMBO_9K	(9*1024 - ETH_HLEN - 2)

#define _R(NAME,TD,FW,SZ,B) {	\
	.name = NAME,		\
	.txd_version = TD,	\
	.fw_name = FW,		\
	.jumbo_max = SZ,	\
	.jumbo_tx_csum = B	\
}

static const struct {
	const char *name;
	enum rtl_tx_desc_version txd_version;
	const char *fw_name;
	u16 jumbo_max;
	bool jumbo_tx_csum;
} rtl_chip_infos[] = {
	/* PCI devices. */
	[RTL_GIGA_MAC_VER_01] =
		_R("RTL8169",		RTL_TD_0, NULL, JUMBO_7K, true),
	[RTL_GIGA_MAC_VER_02] =
		_R("RTL8169s",		RTL_TD_0, NULL, JUMBO_7K, true),
	[RTL_GIGA_MAC_VER_03] =
		_R("RTL8110s",		RTL_TD_0, NULL, JUMBO_7K, true),
	[RTL_GIGA_MAC_VER_04] =
		_R("RTL8169sb/8110sb",	RTL_TD_0, NULL, JUMBO_7K, true),
	[RTL_GIGA_MAC_VER_05] =
		_R("RTL8169sc/8110sc",	RTL_TD_0, NULL, JUMBO_7K, true),
	[RTL_GIGA_MAC_VER_06] =
		_R("RTL8169sc/8110sc",	RTL_TD_0, NULL, JUMBO_7K, true),
	/* PCI-E devices. */
	[RTL_GIGA_MAC_VER_07] =
		_R("RTL8102e",		RTL_TD_1, NULL, JUMBO_1K, true),
	[RTL_GIGA_MAC_VER_08] =
		_R("RTL8102e",		RTL_TD_1, NULL, JUMBO_1K, true),
	[RTL_GIGA_MAC_VER_09] =
		_R("RTL8102e",		RTL_TD_1, NULL, JUMBO_1K, true),
	[RTL_GIGA_MAC_VER_10] =
		_R("RTL8101e",		RTL_TD_0, NULL, JUMBO_1K, true),
	[RTL_GIGA_MAC_VER_11] =
		_R("RTL8168b/8111b",	RTL_TD_0, NULL, JUMBO_4K, false),
	[RTL_GIGA_MAC_VER_12] =
		_R("RTL8168b/8111b",	RTL_TD_0, NULL, JUMBO_4K, false),
	[RTL_GIGA_MAC_VER_13] =
		_R("RTL8101e",		RTL_TD_0, NULL, JUMBO_1K, true),
	[RTL_GIGA_MAC_VER_14] =
		_R("RTL8100e",		RTL_TD_0, NULL, JUMBO_1K, true),
	[RTL_GIGA_MAC_VER_15] =
		_R("RTL8100e",		RTL_TD_0, NULL, JUMBO_1K, true),
	[RTL_GIGA_MAC_VER_16] =
		_R("RTL8101e",		RTL_TD_0, NULL, JUMBO_1K, true),
	[RTL_GIGA_MAC_VER_17] =
		_R("RTL8168b/8111b",	RTL_TD_1, NULL, JUMBO_4K, false),
	[RTL_GIGA_MAC_VER_18] =
		_R("RTL8168cp/8111cp",	RTL_TD_1, NULL, JUMBO_6K, false),
	[RTL_GIGA_MAC_VER_19] =
		_R("RTL8168c/8111c",	RTL_TD_1, NULL, JUMBO_6K, false),
	[RTL_GIGA_MAC_VER_20] =
		_R("RTL8168c/8111c",	RTL_TD_1, NULL, JUMBO_6K, false),
	[RTL_GIGA_MAC_VER_21] =
		_R("RTL8168c/8111c",	RTL_TD_1, NULL, JUMBO_6K, false),
	[RTL_GIGA_MAC_VER_22] =
		_R("RTL8168c/8111c",	RTL_TD_1, NULL, JUMBO_6K, false),
	[RTL_GIGA_MAC_VER_23] =
		_R("RTL8168cp/8111cp",	RTL_TD_1, NULL, JUMBO_6K, false),
	[RTL_GIGA_MAC_VER_24] =
		_R("RTL8168cp/8111cp",	RTL_TD_1, NULL, JUMBO_6K, false),
	[RTL_GIGA_MAC_VER_25] =
		_R("RTL8168d/8111d",	RTL_TD_1, FIRMWARE_8168D_1,
							JUMBO_9K, false),
	[RTL_GIGA_MAC_VER_26] =
		_R("RTL8168d/8111d",	RTL_TD_1, FIRMWARE_8168D_2,
							JUMBO_9K, false),
	[RTL_GIGA_MAC_VER_27] =
		_R("RTL8168dp/8111dp",	RTL_TD_1, NULL, JUMBO_9K, false),
	[RTL_GIGA_MAC_VER_28] =
		_R("RTL8168dp/8111dp",	RTL_TD_1, NULL, JUMBO_9K, false),
	[RTL_GIGA_MAC_VER_29] =
		_R("RTL8105e",		RTL_TD_1, FIRMWARE_8105E_1,
							JUMBO_1K, true),
	[RTL_GIGA_MAC_VER_30] =
		_R("RTL8105e",		RTL_TD_1, FIRMWARE_8105E_1,
							JUMBO_1K, true),
	[RTL_GIGA_MAC_VER_31] =
		_R("RTL8168dp/8111dp",	RTL_TD_1, NULL, JUMBO_9K, false),
	[RTL_GIGA_MAC_VER_32] =
		_R("RTL8168e/8111e",	RTL_TD_1, FIRMWARE_8168E_1,
							JUMBO_9K, false),
	[RTL_GIGA_MAC_VER_33] =
		_R("RTL8168e/8111e",	RTL_TD_1, FIRMWARE_8168E_2,
							JUMBO_9K, false),
	[RTL_GIGA_MAC_VER_34] =
		_R("RTL8168evl/8111evl",RTL_TD_1, FIRMWARE_8168E_3,
							JUMBO_9K, false),
	[RTL_GIGA_MAC_VER_35] =
		_R("RTL8168f/8111f",	RTL_TD_1, FIRMWARE_8168F_1,
							JUMBO_9K, false),
	[RTL_GIGA_MAC_VER_36] =
		_R("RTL8168f/8111f",	RTL_TD_1, FIRMWARE_8168F_2,
							JUMBO_9K, false),
};
#undef _R

enum cfg_version {
	RTL_CFG_0 = 0x00,
	RTL_CFG_1,
	RTL_CFG_2
};

static DEFINE_PCI_DEVICE_TABLE(rtl8169_pci_tbl) = {
	{ PCI_DEVICE(PCI_VENDOR_ID_REALTEK,	0x8129), 0, 0, RTL_CFG_0 },
	{ PCI_DEVICE(PCI_VENDOR_ID_REALTEK,	0x8136), 0, 0, RTL_CFG_2 },
	{ PCI_DEVICE(PCI_VENDOR_ID_REALTEK,	0x8167), 0, 0, RTL_CFG_0 },
	{ PCI_DEVICE(PCI_VENDOR_ID_REALTEK,	0x8168), 0, 0, RTL_CFG_1 },
	{ PCI_DEVICE(PCI_VENDOR_ID_REALTEK,	0x8169), 0, 0, RTL_CFG_0 },
	{ PCI_DEVICE(PCI_VENDOR_ID_DLINK,	0x4300), 0, 0, RTL_CFG_0 },
	{ PCI_DEVICE(PCI_VENDOR_ID_DLINK,	0x4302), 0, 0, RTL_CFG_0 },
	{ PCI_DEVICE(PCI_VENDOR_ID_AT,		0xc107), 0, 0, RTL_CFG_0 },
	{ PCI_DEVICE(0x16ec,			0x0116), 0, 0, RTL_CFG_0 },
	{ PCI_VENDOR_ID_LINKSYS,		0x1032,
		PCI_ANY_ID, 0x0024, 0, 0, RTL_CFG_0 },
	{ 0x0001,				0x8168,
		PCI_ANY_ID, 0x2410, 0, 0, RTL_CFG_2 },
	{0,},
};

MODULE_DEVICE_TABLE(pci, rtl8169_pci_tbl);

static int rx_buf_sz = 16383;
static int use_dac;
static struct {
	u32 msg_enable;
} debug = { -1 };

enum rtl_registers {
	MAC0		= 0,	/* Ethernet hardware address. */
	MAC4		= 4,
	MAR0		= 8,	/* Multicast filter. */
	CounterAddrLow		= 0x10,
	CounterAddrHigh		= 0x14,
	TxDescStartAddrLow	= 0x20,
	TxDescStartAddrHigh	= 0x24,
	TxHDescStartAddrLow	= 0x28,
	TxHDescStartAddrHigh	= 0x2c,
	FLASH		= 0x30,
	ERSR		= 0x36,
	ChipCmd		= 0x37,
	TxPoll		= 0x38,
	IntrMask	= 0x3c,
	IntrStatus	= 0x3e,

	TxConfig	= 0x40,
#define	TXCFG_AUTO_FIFO			(1 << 7)	/* 8111e-vl */
#define	TXCFG_EMPTY			(1 << 11)	/* 8111e-vl */

	RxConfig	= 0x44,
#define	RX128_INT_EN			(1 << 15)	/* 8111c and later */
#define	RX_MULTI_EN			(1 << 14)	/* 8111c only */
#define	RXCFG_FIFO_SHIFT		13
					/* No threshold before first PCI xfer */
#define	RX_FIFO_THRESH			(7 << RXCFG_FIFO_SHIFT)
#define	RXCFG_DMA_SHIFT			8
					/* Unlimited maximum PCI burst. */
#define	RX_DMA_BURST			(7 << RXCFG_DMA_SHIFT)

	RxMissed	= 0x4c,
	Cfg9346		= 0x50,
	Config0		= 0x51,
	Config1		= 0x52,
	Config2		= 0x53,
	Config3		= 0x54,
	Config4		= 0x55,
	Config5		= 0x56,
	MultiIntr	= 0x5c,
	PHYAR		= 0x60,
	PHYstatus	= 0x6c,
	RxMaxSize	= 0xda,
	CPlusCmd	= 0xe0,
	IntrMitigate	= 0xe2,
	RxDescAddrLow	= 0xe4,
	RxDescAddrHigh	= 0xe8,
	EarlyTxThres	= 0xec,	/* 8169. Unit of 32 bytes. */

#define NoEarlyTx	0x3f	/* Max value : no early transmit. */

	MaxTxPacketSize	= 0xec,	/* 8101/8168. Unit of 128 bytes. */

#define TxPacketMax	(8064 >> 7)
#define EarlySize	0x27

	FuncEvent	= 0xf0,
	FuncEventMask	= 0xf4,
	FuncPresetState	= 0xf8,
	FuncForceEvent	= 0xfc,
};

enum rtl8110_registers {
	TBICSR			= 0x64,
	TBI_ANAR		= 0x68,
	TBI_LPAR		= 0x6a,
};

enum rtl8168_8101_registers {
	CSIDR			= 0x64,
	CSIAR			= 0x68,
#define	CSIAR_FLAG			0x80000000
#define	CSIAR_WRITE_CMD			0x80000000
#define	CSIAR_BYTE_ENABLE		0x0f
#define	CSIAR_BYTE_ENABLE_SHIFT		12
#define	CSIAR_ADDR_MASK			0x0fff
	PMCH			= 0x6f,
	EPHYAR			= 0x80,
#define	EPHYAR_FLAG			0x80000000
#define	EPHYAR_WRITE_CMD		0x80000000
#define	EPHYAR_REG_MASK			0x1f
#define	EPHYAR_REG_SHIFT		16
#define	EPHYAR_DATA_MASK		0xffff
	DLLPR			= 0xd0,
#define	PFM_EN				(1 << 6)
	DBG_REG			= 0xd1,
#define	FIX_NAK_1			(1 << 4)
#define	FIX_NAK_2			(1 << 3)
	TWSI			= 0xd2,
	MCU			= 0xd3,
#define	NOW_IS_OOB			(1 << 7)
#define	EN_NDP				(1 << 3)
#define	EN_OOB_RESET			(1 << 2)
	EFUSEAR			= 0xdc,
#define	EFUSEAR_FLAG			0x80000000
#define	EFUSEAR_WRITE_CMD		0x80000000
#define	EFUSEAR_READ_CMD		0x00000000
#define	EFUSEAR_REG_MASK		0x03ff
#define	EFUSEAR_REG_SHIFT		8
#define	EFUSEAR_DATA_MASK		0xff
};

enum rtl8168_registers {
	LED_FREQ		= 0x1a,
	EEE_LED			= 0x1b,
	ERIDR			= 0x70,
	ERIAR			= 0x74,
#define ERIAR_FLAG			0x80000000
#define ERIAR_WRITE_CMD			0x80000000
#define ERIAR_READ_CMD			0x00000000
#define ERIAR_ADDR_BYTE_ALIGN		4
#define ERIAR_TYPE_SHIFT		16
#define ERIAR_EXGMAC			(0x00 << ERIAR_TYPE_SHIFT)
#define ERIAR_MSIX			(0x01 << ERIAR_TYPE_SHIFT)
#define ERIAR_ASF			(0x02 << ERIAR_TYPE_SHIFT)
#define ERIAR_MASK_SHIFT		12
#define ERIAR_MASK_0001			(0x1 << ERIAR_MASK_SHIFT)
#define ERIAR_MASK_0011			(0x3 << ERIAR_MASK_SHIFT)
#define ERIAR_MASK_1111			(0xf << ERIAR_MASK_SHIFT)
	EPHY_RXER_NUM		= 0x7c,
	OCPDR			= 0xb0,	/* OCP GPHY access */
#define OCPDR_WRITE_CMD			0x80000000
#define OCPDR_READ_CMD			0x00000000
#define OCPDR_REG_MASK			0x7f
#define OCPDR_GPHY_REG_SHIFT		16
#define OCPDR_DATA_MASK			0xffff
	OCPAR			= 0xb4,
#define OCPAR_FLAG			0x80000000
#define OCPAR_GPHY_WRITE_CMD		0x8000f060
#define OCPAR_GPHY_READ_CMD		0x0000f060
	RDSAR1			= 0xd0,	/* 8168c only. Undocumented on 8168dp */
	MISC			= 0xf0,	/* 8168e only. */
#define TXPLA_RST			(1 << 29)
#define PWM_EN				(1 << 22)
};

enum rtl_register_content {
	/* InterruptStatusBits */
	SYSErr		= 0x8000,
	PCSTimeout	= 0x4000,
	SWInt		= 0x0100,
	TxDescUnavail	= 0x0080,
	RxFIFOOver	= 0x0040,
	LinkChg		= 0x0020,
	RxOverflow	= 0x0010,
	TxErr		= 0x0008,
	TxOK		= 0x0004,
	RxErr		= 0x0002,
	RxOK		= 0x0001,

	/* RxStatusDesc */
	RxBOVF	= (1 << 24),
	RxFOVF	= (1 << 23),
	RxRWT	= (1 << 22),
	RxRES	= (1 << 21),
	RxRUNT	= (1 << 20),
	RxCRC	= (1 << 19),

	/* ChipCmdBits */
	StopReq		= 0x80,
	CmdReset	= 0x10,
	CmdRxEnb	= 0x08,
	CmdTxEnb	= 0x04,
	RxBufEmpty	= 0x01,

	/* TXPoll register p.5 */
	HPQ		= 0x80,		/* Poll cmd on the high prio queue */
	NPQ		= 0x40,		/* Poll cmd on the low prio queue */
	FSWInt		= 0x01,		/* Forced software interrupt */

	/* Cfg9346Bits */
	Cfg9346_Lock	= 0x00,
	Cfg9346_Unlock	= 0xc0,

	/* rx_mode_bits */
	AcceptErr	= 0x20,
	AcceptRunt	= 0x10,
	AcceptBroadcast	= 0x08,
	AcceptMulticast	= 0x04,
	AcceptMyPhys	= 0x02,
	AcceptAllPhys	= 0x01,
#define RX_CONFIG_ACCEPT_MASK		0x3f

	/* TxConfigBits */
	TxInterFrameGapShift = 24,
	TxDMAShift = 8,	/* DMA burst value (0-7) is shift this many bits */

	/* Config1 register p.24 */
	LEDS1		= (1 << 7),
	LEDS0		= (1 << 6),
	Speed_down	= (1 << 4),
	MEMMAP		= (1 << 3),
	IOMAP		= (1 << 2),
	VPD		= (1 << 1),
	PMEnable	= (1 << 0),	/* Power Management Enable */

	/* Config2 register p. 25 */
	MSIEnable	= (1 << 5),	/* 8169 only. Reserved in the 8168. */
	PCI_Clock_66MHz = 0x01,
	PCI_Clock_33MHz = 0x00,

	/* Config3 register p.25 */
	MagicPacket	= (1 << 5),	/* Wake up when receives a Magic Packet */
	LinkUp		= (1 << 4),	/* Wake up when the cable connection is re-established */
	Jumbo_En0	= (1 << 2),	/* 8168 only. Reserved in the 8168b */
	Beacon_en	= (1 << 0),	/* 8168 only. Reserved in the 8168b */

	/* Config4 register */
	Jumbo_En1	= (1 << 1),	/* 8168 only. Reserved in the 8168b */

	/* Config5 register p.27 */
	BWF		= (1 << 6),	/* Accept Broadcast wakeup frame */
	MWF		= (1 << 5),	/* Accept Multicast wakeup frame */
	UWF		= (1 << 4),	/* Accept Unicast wakeup frame */
	Spi_en		= (1 << 3),
	LanWake		= (1 << 1),	/* LanWake enable/disable */
	PMEStatus	= (1 << 0),	/* PME status can be reset by PCI RST# */

	/* TBICSR p.28 */
	TBIReset	= 0x80000000,
	TBILoopback	= 0x40000000,
	TBINwEnable	= 0x20000000,
	TBINwRestart	= 0x10000000,
	TBILinkOk	= 0x02000000,
	TBINwComplete	= 0x01000000,

	/* CPlusCmd p.31 */
	EnableBist	= (1 << 15),	// 8168 8101
	Mac_dbgo_oe	= (1 << 14),	// 8168 8101
	Normal_mode	= (1 << 13),	// unused
	Force_half_dup	= (1 << 12),	// 8168 8101
	Force_rxflow_en	= (1 << 11),	// 8168 8101
	Force_txflow_en	= (1 << 10),	// 8168 8101
	Cxpl_dbg_sel	= (1 << 9),	// 8168 8101
	ASF		= (1 << 8),	// 8168 8101
	PktCntrDisable	= (1 << 7),	// 8168 8101
	Mac_dbgo_sel	= 0x001c,	// 8168
	RxVlan		= (1 << 6),
	RxChkSum	= (1 << 5),
	PCIDAC		= (1 << 4),
	PCIMulRW	= (1 << 3),
	INTT_0		= 0x0000,	// 8168
	INTT_1		= 0x0001,	// 8168
	INTT_2		= 0x0002,	// 8168
	INTT_3		= 0x0003,	// 8168

	/* rtl8169_PHYstatus */
	TBI_Enable	= 0x80,
	TxFlowCtrl	= 0x40,
	RxFlowCtrl	= 0x20,
	_1000bpsF	= 0x10,
	_100bps		= 0x08,
	_10bps		= 0x04,
	LinkStatus	= 0x02,
	FullDup		= 0x01,

	/* _TBICSRBit */
	TBILinkOK	= 0x02000000,

	/* DumpCounterCommand */
	CounterDump	= 0x8,
};

enum rtl_desc_bit {
	/* First doubleword. */
	DescOwn		= (1 << 31), /* Descriptor is owned by NIC */
	RingEnd		= (1 << 30), /* End of descriptor ring */
	FirstFrag	= (1 << 29), /* First segment of a packet */
	LastFrag	= (1 << 28), /* Final segment of a packet */
};

/* Generic case. */
enum rtl_tx_desc_bit {
	/* First doubleword. */
	TD_LSO		= (1 << 27),		/* Large Send Offload */
#define TD_MSS_MAX			0x07ffu	/* MSS value */

	/* Second doubleword. */
	TxVlanTag	= (1 << 17),		/* Add VLAN tag */
};

/* 8169, 8168b and 810x except 8102e. */
enum rtl_tx_desc_bit_0 {
	/* First doubleword. */
#define TD0_MSS_SHIFT			16	/* MSS position (11 bits) */
	TD0_TCP_CS	= (1 << 16),		/* Calculate TCP/IP checksum */
	TD0_UDP_CS	= (1 << 17),		/* Calculate UDP/IP checksum */
	TD0_IP_CS	= (1 << 18),		/* Calculate IP checksum */
};

/* 8102e, 8168c and beyond. */
enum rtl_tx_desc_bit_1 {
	/* Second doubleword. */
#define TD1_MSS_SHIFT			18	/* MSS position (11 bits) */
	TD1_IP_CS	= (1 << 29),		/* Calculate IP checksum */
	TD1_TCP_CS	= (1 << 30),		/* Calculate TCP/IP checksum */
	TD1_UDP_CS	= (1 << 31),		/* Calculate UDP/IP checksum */
};

static const struct rtl_tx_desc_info {
	struct {
		u32 udp;
		u32 tcp;
	} checksum;
	u16 mss_shift;
	u16 opts_offset;
} tx_desc_info [] = {
	[RTL_TD_0] = {
		.checksum = {
			.udp	= TD0_IP_CS | TD0_UDP_CS,
			.tcp	= TD0_IP_CS | TD0_TCP_CS
		},
		.mss_shift	= TD0_MSS_SHIFT,
		.opts_offset	= 0
	},
	[RTL_TD_1] = {
		.checksum = {
			.udp	= TD1_IP_CS | TD1_UDP_CS,
			.tcp	= TD1_IP_CS | TD1_TCP_CS
		},
		.mss_shift	= TD1_MSS_SHIFT,
		.opts_offset	= 1
	}
};

enum rtl_rx_desc_bit {
	/* Rx private */
	PID1		= (1 << 18), /* Protocol ID bit 1/2 */
	PID0		= (1 << 17), /* Protocol ID bit 2/2 */

#define RxProtoUDP	(PID1)
#define RxProtoTCP	(PID0)
#define RxProtoIP	(PID1 | PID0)
#define RxProtoMask	RxProtoIP

	IPFail		= (1 << 16), /* IP checksum failed */
	UDPFail		= (1 << 15), /* UDP/IP checksum failed */
	TCPFail		= (1 << 14), /* TCP/IP checksum failed */
	RxVlanTag	= (1 << 16), /* VLAN tag available */
};

#define RsvdMask	0x3fffc000

struct TxDesc {
	__le32 opts1;
	__le32 opts2;
	__le64 addr;
};

struct RxDesc {
	__le32 opts1;
	__le32 opts2;
	__le64 addr;
};

struct ring_info {
	struct sk_buff	*skb;
	u32		len;
	u8		__pad[sizeof(void *) - sizeof(u32)];
};

enum features {
	RTL_FEATURE_WOL		= (1 << 0),
	RTL_FEATURE_MSI		= (1 << 1),
	RTL_FEATURE_GMII	= (1 << 2),
};

struct rtl8169_counters {
	__le64	tx_packets;
	__le64	rx_packets;
	__le64	tx_errors;
	__le32	rx_errors;
	__le16	rx_missed;
	__le16	align_errors;
	__le32	tx_one_collision;
	__le32	tx_multi_collision;
	__le64	rx_unicast;
	__le64	rx_broadcast;
	__le32	rx_multicast;
	__le16	tx_aborted;
	__le16	tx_underun;
};

enum rtl_flag {
	RTL_FLAG_TASK_ENABLED,
	RTL_FLAG_TASK_SLOW_PENDING,
	RTL_FLAG_TASK_RESET_PENDING,
	RTL_FLAG_TASK_PHY_PENDING,
	RTL_FLAG_MAX
};

struct rtl8169_stats {
	u64			packets;
	u64			bytes;
	struct u64_stats_sync	syncp;
};

struct rtl8169_private {
	void __iomem *mmio_addr;	/* memory map physical address */
	struct pci_dev *pci_dev;
	struct net_device *dev;
	struct napi_struct napi;
	u32 msg_enable;
	u16 txd_version;
	u16 mac_version;
	u32 cur_rx; /* Index into the Rx descriptor buffer of next Rx pkt. */
	u32 cur_tx; /* Index into the Tx descriptor buffer of next Rx pkt. */
	u32 dirty_rx;
	u32 dirty_tx;
	struct rtl8169_stats rx_stats;
	struct rtl8169_stats tx_stats;
	struct TxDesc *TxDescArray;	/* 256-aligned Tx descriptor ring */
	struct RxDesc *RxDescArray;	/* 256-aligned Rx descriptor ring */
	dma_addr_t TxPhyAddr;
	dma_addr_t RxPhyAddr;
	void *Rx_databuff[NUM_RX_DESC];	/* Rx data buffers */
	struct ring_info tx_skb[NUM_TX_DESC];	/* Tx data buffers */
	struct timer_list timer;
	u16 cp_cmd;

	u16 event_slow;

	struct mdio_ops {
		void (*write)(void __iomem *, int, int);
		int (*read)(void __iomem *, int);
	} mdio_ops;

	struct pll_power_ops {
		void (*down)(struct rtl8169_private *);
		void (*up)(struct rtl8169_private *);
	} pll_power_ops;

	struct jumbo_ops {
		void (*enable)(struct rtl8169_private *);
		void (*disable)(struct rtl8169_private *);
	} jumbo_ops;

	int (*set_speed)(struct net_device *, u8 aneg, u16 sp, u8 dpx, u32 adv);
	int (*get_settings)(struct net_device *, struct ethtool_cmd *);
	void (*phy_reset_enable)(struct rtl8169_private *tp);
	void (*hw_start)(struct net_device *);
	unsigned int (*phy_reset_pending)(struct rtl8169_private *tp);
	unsigned int (*link_ok)(void __iomem *);
	int (*do_ioctl)(struct rtl8169_private *tp, struct mii_ioctl_data *data, int cmd);

	struct {
		DECLARE_BITMAP(flags, RTL_FLAG_MAX);
		struct mutex mutex;
		struct work_struct work;
	} wk;

	unsigned features;

	struct mii_if_info mii;
	struct rtl8169_counters counters;
	u32 saved_wolopts;
	u32 opts1_mask;

	struct rtl_fw {
		const struct firmware *fw;

#define RTL_VER_SIZE		32

		char version[RTL_VER_SIZE];

		struct rtl_fw_phy_action {
			__le32 *code;
			size_t size;
		} phy_action;
	} *rtl_fw;
#define RTL_FIRMWARE_UNKNOWN	ERR_PTR(-EAGAIN)
};

MODULE_AUTHOR("Realtek and the Linux r8169 crew <netdev@vger.kernel.org>");
MODULE_DESCRIPTION("RealTek RTL-8169 Gigabit Ethernet driver");
module_param(use_dac, int, 0);
MODULE_PARM_DESC(use_dac, "Enable PCI DAC. Unsafe on 32 bit PCI slot.");
module_param_named(debug, debug.msg_enable, int, 0);
MODULE_PARM_DESC(debug, "Debug verbosity level (0=none, ..., 16=all)");
MODULE_LICENSE("GPL");
MODULE_VERSION(RTL8169_VERSION);
MODULE_FIRMWARE(FIRMWARE_8168D_1);
MODULE_FIRMWARE(FIRMWARE_8168D_2);
MODULE_FIRMWARE(FIRMWARE_8168E_1);
MODULE_FIRMWARE(FIRMWARE_8168E_2);
MODULE_FIRMWARE(FIRMWARE_8168E_3);
MODULE_FIRMWARE(FIRMWARE_8105E_1);
MODULE_FIRMWARE(FIRMWARE_8168F_1);
MODULE_FIRMWARE(FIRMWARE_8168F_2);

static void rtl_lock_work(struct rtl8169_private *tp)
{
	mutex_lock(&tp->wk.mutex);
}

static void rtl_unlock_work(struct rtl8169_private *tp)
{
	mutex_unlock(&tp->wk.mutex);
}

static void rtl_tx_performance_tweak(struct pci_dev *pdev, u16 force)
{
	int cap = pci_pcie_cap(pdev);

	if (cap) {
		u16 ctl;

		pci_read_config_word(pdev, cap + PCI_EXP_DEVCTL, &ctl);
		ctl = (ctl & ~PCI_EXP_DEVCTL_READRQ) | force;
		pci_write_config_word(pdev, cap + PCI_EXP_DEVCTL, ctl);
	}
}

static u32 ocp_read(struct rtl8169_private *tp, u8 mask, u16 reg)
{
	void __iomem *ioaddr = tp->mmio_addr;
	int i;

	RTL_W32(OCPAR, ((u32)mask & 0x0f) << 12 | (reg & 0x0fff));
	for (i = 0; i < 20; i++) {
		udelay(100);
		if (RTL_R32(OCPAR) & OCPAR_FLAG)
			break;
	}
	return RTL_R32(OCPDR);
}

static void ocp_write(struct rtl8169_private *tp, u8 mask, u16 reg, u32 data)
{
	void __iomem *ioaddr = tp->mmio_addr;
	int i;

	RTL_W32(OCPDR, data);
	RTL_W32(OCPAR, OCPAR_FLAG | ((u32)mask & 0x0f) << 12 | (reg & 0x0fff));
	for (i = 0; i < 20; i++) {
		udelay(100);
		if ((RTL_R32(OCPAR) & OCPAR_FLAG) == 0)
			break;
	}
}

static void rtl8168_oob_notify(struct rtl8169_private *tp, u8 cmd)
{
	void __iomem *ioaddr = tp->mmio_addr;
	int i;

	RTL_W8(ERIDR, cmd);
	RTL_W32(ERIAR, 0x800010e8);
	msleep(2);
	for (i = 0; i < 5; i++) {
		udelay(100);
		if (!(RTL_R32(ERIAR) & ERIAR_FLAG))
			break;
	}

	ocp_write(tp, 0x1, 0x30, 0x00000001);
}

#define OOB_CMD_RESET		0x00
#define OOB_CMD_DRIVER_START	0x05
#define OOB_CMD_DRIVER_STOP	0x06

static u16 rtl8168_get_ocp_reg(struct rtl8169_private *tp)
{
	return (tp->mac_version == RTL_GIGA_MAC_VER_31) ? 0xb8 : 0x10;
}

static void rtl8168_driver_start(struct rtl8169_private *tp)
{
	u16 reg;
	int i;

	rtl8168_oob_notify(tp, OOB_CMD_DRIVER_START);

	reg = rtl8168_get_ocp_reg(tp);

	for (i = 0; i < 10; i++) {
		msleep(10);
		if (ocp_read(tp, 0x0f, reg) & 0x00000800)
			break;
	}
}

static void rtl8168_driver_stop(struct rtl8169_private *tp)
{
	u16 reg;
	int i;

	rtl8168_oob_notify(tp, OOB_CMD_DRIVER_STOP);

	reg = rtl8168_get_ocp_reg(tp);

	for (i = 0; i < 10; i++) {
		msleep(10);
		if ((ocp_read(tp, 0x0f, reg) & 0x00000800) == 0)
			break;
	}
}

static int r8168dp_check_dash(struct rtl8169_private *tp)
{
	u16 reg = rtl8168_get_ocp_reg(tp);

	return (ocp_read(tp, 0x0f, reg) & 0x00008000) ? 1 : 0;
}

static void r8169_mdio_write(void __iomem *ioaddr, int reg_addr, int value)
{
	int i;

	RTL_W32(PHYAR, 0x80000000 | (reg_addr & 0x1f) << 16 | (value & 0xffff));

	for (i = 20; i > 0; i--) {
		/*
		 * Check if the RTL8169 has completed writing to the specified
		 * MII register.
		 */
		if (!(RTL_R32(PHYAR) & 0x80000000))
			break;
		udelay(25);
	}
	/*
	 * According to hardware specs a 20us delay is required after write
	 * complete indication, but before sending next command.
	 */
	udelay(20);
}

static int r8169_mdio_read(void __iomem *ioaddr, int reg_addr)
{
	int i, value = -1;

	RTL_W32(PHYAR, 0x0 | (reg_addr & 0x1f) << 16);

	for (i = 20; i > 0; i--) {
		/*
		 * Check if the RTL8169 has completed retrieving data from
		 * the specified MII register.
		 */
		if (RTL_R32(PHYAR) & 0x80000000) {
			value = RTL_R32(PHYAR) & 0xffff;
			break;
		}
		udelay(25);
	}
	/*
	 * According to hardware specs a 20us delay is required after read
	 * complete indication, but before sending next command.
	 */
	udelay(20);

	return value;
}

static void r8168dp_1_mdio_access(void __iomem *ioaddr, int reg_addr, u32 data)
{
	int i;

	RTL_W32(OCPDR, data |
		((reg_addr & OCPDR_REG_MASK) << OCPDR_GPHY_REG_SHIFT));
	RTL_W32(OCPAR, OCPAR_GPHY_WRITE_CMD);
	RTL_W32(EPHY_RXER_NUM, 0);

	for (i = 0; i < 100; i++) {
		mdelay(1);
		if (!(RTL_R32(OCPAR) & OCPAR_FLAG))
			break;
	}
}

static void r8168dp_1_mdio_write(void __iomem *ioaddr, int reg_addr, int value)
{
	r8168dp_1_mdio_access(ioaddr, reg_addr, OCPDR_WRITE_CMD |
		(value & OCPDR_DATA_MASK));
}

static int r8168dp_1_mdio_read(void __iomem *ioaddr, int reg_addr)
{
	int i;

	r8168dp_1_mdio_access(ioaddr, reg_addr, OCPDR_READ_CMD);

	mdelay(1);
	RTL_W32(OCPAR, OCPAR_GPHY_READ_CMD);
	RTL_W32(EPHY_RXER_NUM, 0);

	for (i = 0; i < 100; i++) {
		mdelay(1);
		if (RTL_R32(OCPAR) & OCPAR_FLAG)
			break;
	}

	return RTL_R32(OCPDR) & OCPDR_DATA_MASK;
}

#define R8168DP_1_MDIO_ACCESS_BIT	0x00020000

static void r8168dp_2_mdio_start(void __iomem *ioaddr)
{
	RTL_W32(0xd0, RTL_R32(0xd0) & ~R8168DP_1_MDIO_ACCESS_BIT);
}

static void r8168dp_2_mdio_stop(void __iomem *ioaddr)
{
	RTL_W32(0xd0, RTL_R32(0xd0) | R8168DP_1_MDIO_ACCESS_BIT);
}

static void r8168dp_2_mdio_write(void __iomem *ioaddr, int reg_addr, int value)
{
	r8168dp_2_mdio_start(ioaddr);

	r8169_mdio_write(ioaddr, reg_addr, value);

	r8168dp_2_mdio_stop(ioaddr);
}

static int r8168dp_2_mdio_read(void __iomem *ioaddr, int reg_addr)
{
	int value;

	r8168dp_2_mdio_start(ioaddr);

	value = r8169_mdio_read(ioaddr, reg_addr);

	r8168dp_2_mdio_stop(ioaddr);

	return value;
}

static void rtl_writephy(struct rtl8169_private *tp, int location, u32 val)
{
	tp->mdio_ops.write(tp->mmio_addr, location, val);
}

static int rtl_readphy(struct rtl8169_private *tp, int location)
{
	return tp->mdio_ops.read(tp->mmio_addr, location);
}

static void rtl_patchphy(struct rtl8169_private *tp, int reg_addr, int value)
{
	rtl_writephy(tp, reg_addr, rtl_readphy(tp, reg_addr) | value);
}

static void rtl_w1w0_phy(struct rtl8169_private *tp, int reg_addr, int p, int m)
{
	int val;

	val = rtl_readphy(tp, reg_addr);
	rtl_writephy(tp, reg_addr, (val | p) & ~m);
}

static void rtl_mdio_write(struct net_device *dev, int phy_id, int location,
			   int val)
{
	struct rtl8169_private *tp = netdev_priv(dev);

	rtl_writephy(tp, location, val);
}

static int rtl_mdio_read(struct net_device *dev, int phy_id, int location)
{
	struct rtl8169_private *tp = netdev_priv(dev);

	return rtl_readphy(tp, location);
}

static void rtl_ephy_write(void __iomem *ioaddr, int reg_addr, int value)
{
	unsigned int i;

	RTL_W32(EPHYAR, EPHYAR_WRITE_CMD | (value & EPHYAR_DATA_MASK) |
		(reg_addr & EPHYAR_REG_MASK) << EPHYAR_REG_SHIFT);

	for (i = 0; i < 100; i++) {
		if (!(RTL_R32(EPHYAR) & EPHYAR_FLAG))
			break;
		udelay(10);
	}
}

static u16 rtl_ephy_read(void __iomem *ioaddr, int reg_addr)
{
	u16 value = 0xffff;
	unsigned int i;

	RTL_W32(EPHYAR, (reg_addr & EPHYAR_REG_MASK) << EPHYAR_REG_SHIFT);

	for (i = 0; i < 100; i++) {
		if (RTL_R32(EPHYAR) & EPHYAR_FLAG) {
			value = RTL_R32(EPHYAR) & EPHYAR_DATA_MASK;
			break;
		}
		udelay(10);
	}

	return value;
}

static void rtl_csi_write(void __iomem *ioaddr, int addr, int value)
{
	unsigned int i;

	RTL_W32(CSIDR, value);
	RTL_W32(CSIAR, CSIAR_WRITE_CMD | (addr & CSIAR_ADDR_MASK) |
		CSIAR_BYTE_ENABLE << CSIAR_BYTE_ENABLE_SHIFT);

	for (i = 0; i < 100; i++) {
		if (!(RTL_R32(CSIAR) & CSIAR_FLAG))
			break;
		udelay(10);
	}
}

static u32 rtl_csi_read(void __iomem *ioaddr, int addr)
{
	u32 value = ~0x00;
	unsigned int i;

	RTL_W32(CSIAR, (addr & CSIAR_ADDR_MASK) |
		CSIAR_BYTE_ENABLE << CSIAR_BYTE_ENABLE_SHIFT);

	for (i = 0; i < 100; i++) {
		if (RTL_R32(CSIAR) & CSIAR_FLAG) {
			value = RTL_R32(CSIDR);
			break;
		}
		udelay(10);
	}

	return value;
}

static
void rtl_eri_write(void __iomem *ioaddr, int addr, u32 mask, u32 val, int type)
{
	unsigned int i;

	BUG_ON((addr & 3) || (mask == 0));
	RTL_W32(ERIDR, val);
	RTL_W32(ERIAR, ERIAR_WRITE_CMD | type | mask | addr);

	for (i = 0; i < 100; i++) {
		if (!(RTL_R32(ERIAR) & ERIAR_FLAG))
			break;
		udelay(100);
	}
}

static u32 rtl_eri_read(void __iomem *ioaddr, int addr, int type)
{
	u32 value = ~0x00;
	unsigned int i;

	RTL_W32(ERIAR, ERIAR_READ_CMD | type | ERIAR_MASK_1111 | addr);

	for (i = 0; i < 100; i++) {
		if (RTL_R32(ERIAR) & ERIAR_FLAG) {
			value = RTL_R32(ERIDR);
			break;
		}
		udelay(100);
	}

	return value;
}

static void
rtl_w1w0_eri(void __iomem *ioaddr, int addr, u32 mask, u32 p, u32 m, int type)
{
	u32 val;

	val = rtl_eri_read(ioaddr, addr, type);
	rtl_eri_write(ioaddr, addr, mask, (val & ~m) | p, type);
}

struct exgmac_reg {
	u16 addr;
	u16 mask;
	u32 val;
};

static void rtl_write_exgmac_batch(void __iomem *ioaddr,
				   const struct exgmac_reg *r, int len)
{
	while (len-- > 0) {
		rtl_eri_write(ioaddr, r->addr, r->mask, r->val, ERIAR_EXGMAC);
		r++;
	}
}

static u8 rtl8168d_efuse_read(void __iomem *ioaddr, int reg_addr)
{
	u8 value = 0xff;
	unsigned int i;

	RTL_W32(EFUSEAR, (reg_addr & EFUSEAR_REG_MASK) << EFUSEAR_REG_SHIFT);

	for (i = 0; i < 300; i++) {
		if (RTL_R32(EFUSEAR) & EFUSEAR_FLAG) {
			value = RTL_R32(EFUSEAR) & EFUSEAR_DATA_MASK;
			break;
		}
		udelay(100);
	}

	return value;
}

static u16 rtl_get_events(struct rtl8169_private *tp)
{
	void __iomem *ioaddr = tp->mmio_addr;

	return RTL_R16(IntrStatus);
}

static void rtl_ack_events(struct rtl8169_private *tp, u16 bits)
{
	void __iomem *ioaddr = tp->mmio_addr;

	RTL_W16(IntrStatus, bits);
	mmiowb();
}

static void rtl_irq_disable(struct rtl8169_private *tp)
{
	void __iomem *ioaddr = tp->mmio_addr;

	RTL_W16(IntrMask, 0);
	mmiowb();
}

static void rtl_irq_enable(struct rtl8169_private *tp, u16 bits)
{
	void __iomem *ioaddr = tp->mmio_addr;

	RTL_W16(IntrMask, bits);
}

#define RTL_EVENT_NAPI_RX	(RxOK | RxErr)
#define RTL_EVENT_NAPI_TX	(TxOK | TxErr)
#define RTL_EVENT_NAPI		(RTL_EVENT_NAPI_RX | RTL_EVENT_NAPI_TX)

static void rtl_irq_enable_all(struct rtl8169_private *tp)
{
	rtl_irq_enable(tp, RTL_EVENT_NAPI | tp->event_slow);
}

static void rtl8169_irq_mask_and_ack(struct rtl8169_private *tp)
{
	void __iomem *ioaddr = tp->mmio_addr;

	rtl_irq_disable(tp);
	rtl_ack_events(tp, RTL_EVENT_NAPI | tp->event_slow);
	RTL_R8(ChipCmd);
}

static unsigned int rtl8169_tbi_reset_pending(struct rtl8169_private *tp)
{
	void __iomem *ioaddr = tp->mmio_addr;

	return RTL_R32(TBICSR) & TBIReset;
}

static unsigned int rtl8169_xmii_reset_pending(struct rtl8169_private *tp)
{
	return rtl_readphy(tp, MII_BMCR) & BMCR_RESET;
}

static unsigned int rtl8169_tbi_link_ok(void __iomem *ioaddr)
{
	return RTL_R32(TBICSR) & TBILinkOk;
}

static unsigned int rtl8169_xmii_link_ok(void __iomem *ioaddr)
{
	return RTL_R8(PHYstatus) & LinkStatus;
}

static void rtl8169_tbi_reset_enable(struct rtl8169_private *tp)
{
	void __iomem *ioaddr = tp->mmio_addr;

	RTL_W32(TBICSR, RTL_R32(TBICSR) | TBIReset);
}

static void rtl8169_xmii_reset_enable(struct rtl8169_private *tp)
{
	unsigned int val;

	val = rtl_readphy(tp, MII_BMCR) | BMCR_RESET;
	rtl_writephy(tp, MII_BMCR, val & 0xffff);
}

static void rtl_link_chg_patch(struct rtl8169_private *tp)
{
	void __iomem *ioaddr = tp->mmio_addr;
	struct net_device *dev = tp->dev;

	if (!netif_running(dev))
		return;

	if (tp->mac_version == RTL_GIGA_MAC_VER_34) {
		if (RTL_R8(PHYstatus) & _1000bpsF) {
			rtl_eri_write(ioaddr, 0x1bc, ERIAR_MASK_1111,
				      0x00000011, ERIAR_EXGMAC);
			rtl_eri_write(ioaddr, 0x1dc, ERIAR_MASK_1111,
				      0x00000005, ERIAR_EXGMAC);
		} else if (RTL_R8(PHYstatus) & _100bps) {
			rtl_eri_write(ioaddr, 0x1bc, ERIAR_MASK_1111,
				      0x0000001f, ERIAR_EXGMAC);
			rtl_eri_write(ioaddr, 0x1dc, ERIAR_MASK_1111,
				      0x00000005, ERIAR_EXGMAC);
		} else {
			rtl_eri_write(ioaddr, 0x1bc, ERIAR_MASK_1111,
				      0x0000001f, ERIAR_EXGMAC);
			rtl_eri_write(ioaddr, 0x1dc, ERIAR_MASK_1111,
				      0x0000003f, ERIAR_EXGMAC);
		}
		/* Reset packet filter */
		rtl_w1w0_eri(ioaddr, 0xdc, ERIAR_MASK_0001, 0x00, 0x01,
			     ERIAR_EXGMAC);
		rtl_w1w0_eri(ioaddr, 0xdc, ERIAR_MASK_0001, 0x01, 0x00,
			     ERIAR_EXGMAC);
	} else if (tp->mac_version == RTL_GIGA_MAC_VER_35 ||
		   tp->mac_version == RTL_GIGA_MAC_VER_36) {
		if (RTL_R8(PHYstatus) & _1000bpsF) {
			rtl_eri_write(ioaddr, 0x1bc, ERIAR_MASK_1111,
				      0x00000011, ERIAR_EXGMAC);
			rtl_eri_write(ioaddr, 0x1dc, ERIAR_MASK_1111,
				      0x00000005, ERIAR_EXGMAC);
		} else {
			rtl_eri_write(ioaddr, 0x1bc, ERIAR_MASK_1111,
				      0x0000001f, ERIAR_EXGMAC);
			rtl_eri_write(ioaddr, 0x1dc, ERIAR_MASK_1111,
				      0x0000003f, ERIAR_EXGMAC);
		}
	}
}

static void __rtl8169_check_link_status(struct net_device *dev,
					struct rtl8169_private *tp,
					void __iomem *ioaddr, bool pm)
{
	if (tp->link_ok(ioaddr)) {
		rtl_link_chg_patch(tp);
		/* This is to cancel a scheduled suspend if there's one. */
		if (pm)
			pm_request_resume(&tp->pci_dev->dev);
		netif_carrier_on(dev);
		if (net_ratelimit())
			netif_info(tp, ifup, dev, "link up\n");
	} else {
		netif_carrier_off(dev);
		netif_info(tp, ifdown, dev, "link down\n");
		if (pm)
			pm_schedule_suspend(&tp->pci_dev->dev, 5000);
	}
}

static void rtl8169_check_link_status(struct net_device *dev,
				      struct rtl8169_private *tp,
				      void __iomem *ioaddr)
{
	__rtl8169_check_link_status(dev, tp, ioaddr, false);
}

#define WAKE_ANY (WAKE_PHY | WAKE_MAGIC | WAKE_UCAST | WAKE_BCAST | WAKE_MCAST)

static u32 __rtl8169_get_wol(struct rtl8169_private *tp)
{
	void __iomem *ioaddr = tp->mmio_addr;
	u8 options;
	u32 wolopts = 0;

	options = RTL_R8(Config1);
	if (!(options & PMEnable))
		return 0;

	options = RTL_R8(Config3);
	if (options & LinkUp)
		wolopts |= WAKE_PHY;
	if (options & MagicPacket)
		wolopts |= WAKE_MAGIC;

	options = RTL_R8(Config5);
	if (options & UWF)
		wolopts |= WAKE_UCAST;
	if (options & BWF)
		wolopts |= WAKE_BCAST;
	if (options & MWF)
		wolopts |= WAKE_MCAST;

	return wolopts;
}

static void rtl8169_get_wol(struct net_device *dev, struct ethtool_wolinfo *wol)
{
	struct rtl8169_private *tp = netdev_priv(dev);

	rtl_lock_work(tp);

	wol->supported = WAKE_ANY;
	wol->wolopts = __rtl8169_get_wol(tp);

	rtl_unlock_work(tp);
}

static void __rtl8169_set_wol(struct rtl8169_private *tp, u32 wolopts)
{
	void __iomem *ioaddr = tp->mmio_addr;
	unsigned int i;
	static const struct {
		u32 opt;
		u16 reg;
		u8  mask;
	} cfg[] = {
		{ WAKE_ANY,   Config1, PMEnable },
		{ WAKE_PHY,   Config3, LinkUp },
		{ WAKE_MAGIC, Config3, MagicPacket },
		{ WAKE_UCAST, Config5, UWF },
		{ WAKE_BCAST, Config5, BWF },
		{ WAKE_MCAST, Config5, MWF },
		{ WAKE_ANY,   Config5, LanWake }
	};

	RTL_W8(Cfg9346, Cfg9346_Unlock);

	for (i = 0; i < ARRAY_SIZE(cfg); i++) {
		u8 options = RTL_R8(cfg[i].reg) & ~cfg[i].mask;
		if (wolopts & cfg[i].opt)
			options |= cfg[i].mask;
		RTL_W8(cfg[i].reg, options);
	}

	RTL_W8(Cfg9346, Cfg9346_Lock);
}

static int rtl8169_set_wol(struct net_device *dev, struct ethtool_wolinfo *wol)
{
	struct rtl8169_private *tp = netdev_priv(dev);

	rtl_lock_work(tp);

	if (wol->wolopts)
		tp->features |= RTL_FEATURE_WOL;
	else
		tp->features &= ~RTL_FEATURE_WOL;
	__rtl8169_set_wol(tp, wol->wolopts);

	rtl_unlock_work(tp);

	device_set_wakeup_enable(&tp->pci_dev->dev, wol->wolopts);

	return 0;
}

static const char *rtl_lookup_firmware_name(struct rtl8169_private *tp)
{
	return rtl_chip_infos[tp->mac_version].fw_name;
}

static void rtl8169_get_drvinfo(struct net_device *dev,
				struct ethtool_drvinfo *info)
{
	struct rtl8169_private *tp = netdev_priv(dev);
	struct rtl_fw *rtl_fw = tp->rtl_fw;

	strlcpy(info->driver, MODULENAME, sizeof(info->driver));
	strlcpy(info->version, RTL8169_VERSION, sizeof(info->version));
	strlcpy(info->bus_info, pci_name(tp->pci_dev), sizeof(info->bus_info));
	BUILD_BUG_ON(sizeof(info->fw_version) < sizeof(rtl_fw->version));
	if (!IS_ERR_OR_NULL(rtl_fw))
		strlcpy(info->fw_version, rtl_fw->version,
			sizeof(info->fw_version));
}

static int rtl8169_get_regs_len(struct net_device *dev)
{
	return R8169_REGS_SIZE;
}

static int rtl8169_set_speed_tbi(struct net_device *dev,
				 u8 autoneg, u16 speed, u8 duplex, u32 ignored)
{
	struct rtl8169_private *tp = netdev_priv(dev);
	void __iomem *ioaddr = tp->mmio_addr;
	int ret = 0;
	u32 reg;

	reg = RTL_R32(TBICSR);
	if ((autoneg == AUTONEG_DISABLE) && (speed == SPEED_1000) &&
	    (duplex == DUPLEX_FULL)) {
		RTL_W32(TBICSR, reg & ~(TBINwEnable | TBINwRestart));
	} else if (autoneg == AUTONEG_ENABLE)
		RTL_W32(TBICSR, reg | TBINwEnable | TBINwRestart);
	else {
		netif_warn(tp, link, dev,
			   "incorrect speed setting refused in TBI mode\n");
		ret = -EOPNOTSUPP;
	}

	return ret;
}

static int rtl8169_set_speed_xmii(struct net_device *dev,
				  u8 autoneg, u16 speed, u8 duplex, u32 adv)
{
	struct rtl8169_private *tp = netdev_priv(dev);
	int giga_ctrl, bmcr;
	int rc = -EINVAL;

	rtl_writephy(tp, 0x1f, 0x0000);

	if (autoneg == AUTONEG_ENABLE) {
		int auto_nego;

		auto_nego = rtl_readphy(tp, MII_ADVERTISE);
		auto_nego &= ~(ADVERTISE_10HALF | ADVERTISE_10FULL |
				ADVERTISE_100HALF | ADVERTISE_100FULL);

		if (adv & ADVERTISED_10baseT_Half)
			auto_nego |= ADVERTISE_10HALF;
		if (adv & ADVERTISED_10baseT_Full)
			auto_nego |= ADVERTISE_10FULL;
		if (adv & ADVERTISED_100baseT_Half)
			auto_nego |= ADVERTISE_100HALF;
		if (adv & ADVERTISED_100baseT_Full)
			auto_nego |= ADVERTISE_100FULL;

		auto_nego |= ADVERTISE_PAUSE_CAP | ADVERTISE_PAUSE_ASYM;

		giga_ctrl = rtl_readphy(tp, MII_CTRL1000);
		giga_ctrl &= ~(ADVERTISE_1000FULL | ADVERTISE_1000HALF);

		/* The 8100e/8101e/8102e do Fast Ethernet only. */
		if (tp->mii.supports_gmii) {
			if (adv & ADVERTISED_1000baseT_Half)
				giga_ctrl |= ADVERTISE_1000HALF;
			if (adv & ADVERTISED_1000baseT_Full)
				giga_ctrl |= ADVERTISE_1000FULL;
		} else if (adv & (ADVERTISED_1000baseT_Half |
				  ADVERTISED_1000baseT_Full)) {
			netif_info(tp, link, dev,
				   "PHY does not support 1000Mbps\n");
			goto out;
		}

		bmcr = BMCR_ANENABLE | BMCR_ANRESTART;

		rtl_writephy(tp, MII_ADVERTISE, auto_nego);
		rtl_writephy(tp, MII_CTRL1000, giga_ctrl);
	} else {
		giga_ctrl = 0;

		if (speed == SPEED_10)
			bmcr = 0;
		else if (speed == SPEED_100)
			bmcr = BMCR_SPEED100;
		else
			goto out;

		if (duplex == DUPLEX_FULL)
			bmcr |= BMCR_FULLDPLX;
	}

	rtl_writephy(tp, MII_BMCR, bmcr);

	if (tp->mac_version == RTL_GIGA_MAC_VER_02 ||
	    tp->mac_version == RTL_GIGA_MAC_VER_03) {
		if ((speed == SPEED_100) && (autoneg != AUTONEG_ENABLE)) {
			rtl_writephy(tp, 0x17, 0x2138);
			rtl_writephy(tp, 0x0e, 0x0260);
		} else {
			rtl_writephy(tp, 0x17, 0x2108);
			rtl_writephy(tp, 0x0e, 0x0000);
		}
	}

	rc = 0;
out:
	return rc;
}

static int rtl8169_set_speed(struct net_device *dev,
			     u8 autoneg, u16 speed, u8 duplex, u32 advertising)
{
	struct rtl8169_private *tp = netdev_priv(dev);
	int ret;

	ret = tp->set_speed(dev, autoneg, speed, duplex, advertising);
	if (ret < 0)
		goto out;

	if (netif_running(dev) && (autoneg == AUTONEG_ENABLE) &&
	    (advertising & ADVERTISED_1000baseT_Full)) {
		mod_timer(&tp->timer, jiffies + RTL8169_PHY_TIMEOUT);
	}
out:
	return ret;
}

static int rtl8169_set_settings(struct net_device *dev, struct ethtool_cmd *cmd)
{
	struct rtl8169_private *tp = netdev_priv(dev);
	int ret;

	del_timer_sync(&tp->timer);

	rtl_lock_work(tp);
	ret = rtl8169_set_speed(dev, cmd->autoneg, ethtool_cmd_speed(cmd),
				cmd->duplex, cmd->advertising);
	rtl_unlock_work(tp);

	return ret;
}

static netdev_features_t rtl8169_fix_features(struct net_device *dev,
	netdev_features_t features)
{
	struct rtl8169_private *tp = netdev_priv(dev);

	if (dev->mtu > TD_MSS_MAX)
		features &= ~NETIF_F_ALL_TSO;

	if (dev->mtu > JUMBO_1K &&
	    !rtl_chip_infos[tp->mac_version].jumbo_tx_csum)
		features &= ~NETIF_F_IP_CSUM;

	return features;
}

static void __rtl8169_set_features(struct net_device *dev,
				   netdev_features_t features)
{
	struct rtl8169_private *tp = netdev_priv(dev);
	netdev_features_t changed = features ^ dev->features;
	void __iomem *ioaddr = tp->mmio_addr;

	if (!(changed & (NETIF_F_RXALL | NETIF_F_RXCSUM | NETIF_F_HW_VLAN_RX)))
		return;

	if (changed & (NETIF_F_RXCSUM | NETIF_F_HW_VLAN_RX)) {
		if (features & NETIF_F_RXCSUM)
			tp->cp_cmd |= RxChkSum;
		else
			tp->cp_cmd &= ~RxChkSum;

		if (dev->features & NETIF_F_HW_VLAN_RX)
			tp->cp_cmd |= RxVlan;
		else
			tp->cp_cmd &= ~RxVlan;

		RTL_W16(CPlusCmd, tp->cp_cmd);
		RTL_R16(CPlusCmd);
	}
	if (changed & NETIF_F_RXALL) {
		int tmp = (RTL_R32(RxConfig) & ~(AcceptErr | AcceptRunt));
		if (features & NETIF_F_RXALL)
			tmp |= (AcceptErr | AcceptRunt);
		RTL_W32(RxConfig, tmp);
	}
}

static int rtl8169_set_features(struct net_device *dev,
				netdev_features_t features)
{
	struct rtl8169_private *tp = netdev_priv(dev);

	rtl_lock_work(tp);
	__rtl8169_set_features(dev, features);
	rtl_unlock_work(tp);

	return 0;
}


static inline u32 rtl8169_tx_vlan_tag(struct rtl8169_private *tp,
				      struct sk_buff *skb)
{
	return (vlan_tx_tag_present(skb)) ?
		TxVlanTag | swab16(vlan_tx_tag_get(skb)) : 0x00;
}

static void rtl8169_rx_vlan_tag(struct RxDesc *desc, struct sk_buff *skb)
{
	u32 opts2 = le32_to_cpu(desc->opts2);

	if (opts2 & RxVlanTag)
		__vlan_hwaccel_put_tag(skb, swab16(opts2 & 0xffff));

	desc->opts2 = 0;
}

static int rtl8169_gset_tbi(struct net_device *dev, struct ethtool_cmd *cmd)
{
	struct rtl8169_private *tp = netdev_priv(dev);
	void __iomem *ioaddr = tp->mmio_addr;
	u32 status;

	cmd->supported =
		SUPPORTED_1000baseT_Full | SUPPORTED_Autoneg | SUPPORTED_FIBRE;
	cmd->port = PORT_FIBRE;
	cmd->transceiver = XCVR_INTERNAL;

	status = RTL_R32(TBICSR);
	cmd->advertising = (status & TBINwEnable) ?  ADVERTISED_Autoneg : 0;
	cmd->autoneg = !!(status & TBINwEnable);

	ethtool_cmd_speed_set(cmd, SPEED_1000);
	cmd->duplex = DUPLEX_FULL; /* Always set */

	return 0;
}

static int rtl8169_gset_xmii(struct net_device *dev, struct ethtool_cmd *cmd)
{
	struct rtl8169_private *tp = netdev_priv(dev);

	return mii_ethtool_gset(&tp->mii, cmd);
}

static int rtl8169_get_settings(struct net_device *dev, struct ethtool_cmd *cmd)
{
	struct rtl8169_private *tp = netdev_priv(dev);
	int rc;

	rtl_lock_work(tp);
	rc = tp->get_settings(dev, cmd);
	rtl_unlock_work(tp);

	return rc;
}

static void rtl8169_get_regs(struct net_device *dev, struct ethtool_regs *regs,
			     void *p)
{
	struct rtl8169_private *tp = netdev_priv(dev);

	if (regs->len > R8169_REGS_SIZE)
		regs->len = R8169_REGS_SIZE;

	rtl_lock_work(tp);
	memcpy_fromio(p, tp->mmio_addr, regs->len);
	rtl_unlock_work(tp);
}

static u32 rtl8169_get_msglevel(struct net_device *dev)
{
	struct rtl8169_private *tp = netdev_priv(dev);

	return tp->msg_enable;
}

static void rtl8169_set_msglevel(struct net_device *dev, u32 value)
{
	struct rtl8169_private *tp = netdev_priv(dev);

	tp->msg_enable = value;
}

static const char rtl8169_gstrings[][ETH_GSTRING_LEN] = {
	"tx_packets",
	"rx_packets",
	"tx_errors",
	"rx_errors",
	"rx_missed",
	"align_errors",
	"tx_single_collisions",
	"tx_multi_collisions",
	"unicast",
	"broadcast",
	"multicast",
	"tx_aborted",
	"tx_underrun",
};

static int rtl8169_get_sset_count(struct net_device *dev, int sset)
{
	switch (sset) {
	case ETH_SS_STATS:
		return ARRAY_SIZE(rtl8169_gstrings);
	default:
		return -EOPNOTSUPP;
	}
}

static void rtl8169_update_counters(struct net_device *dev)
{
	struct rtl8169_private *tp = netdev_priv(dev);
	void __iomem *ioaddr = tp->mmio_addr;
	struct device *d = &tp->pci_dev->dev;
	struct rtl8169_counters *counters;
	dma_addr_t paddr;
	u32 cmd;
	int wait = 1000;

	/*
	 * Some chips are unable to dump tally counters when the receiver
	 * is disabled.
	 */
	if ((RTL_R8(ChipCmd) & CmdRxEnb) == 0)
		return;

	counters = dma_alloc_coherent(d, sizeof(*counters), &paddr, GFP_KERNEL);
	if (!counters)
		return;

	RTL_W32(CounterAddrHigh, (u64)paddr >> 32);
	cmd = (u64)paddr & DMA_BIT_MASK(32);
	RTL_W32(CounterAddrLow, cmd);
	RTL_W32(CounterAddrLow, cmd | CounterDump);

	while (wait--) {
		if ((RTL_R32(CounterAddrLow) & CounterDump) == 0) {
			memcpy(&tp->counters, counters, sizeof(*counters));
			break;
		}
		udelay(10);
	}

	RTL_W32(CounterAddrLow, 0);
	RTL_W32(CounterAddrHigh, 0);

	dma_free_coherent(d, sizeof(*counters), counters, paddr);
}

static void rtl8169_get_ethtool_stats(struct net_device *dev,
				      struct ethtool_stats *stats, u64 *data)
{
	struct rtl8169_private *tp = netdev_priv(dev);

	ASSERT_RTNL();

	rtl8169_update_counters(dev);

	data[0] = le64_to_cpu(tp->counters.tx_packets);
	data[1] = le64_to_cpu(tp->counters.rx_packets);
	data[2] = le64_to_cpu(tp->counters.tx_errors);
	data[3] = le32_to_cpu(tp->counters.rx_errors);
	data[4] = le16_to_cpu(tp->counters.rx_missed);
	data[5] = le16_to_cpu(tp->counters.align_errors);
	data[6] = le32_to_cpu(tp->counters.tx_one_collision);
	data[7] = le32_to_cpu(tp->counters.tx_multi_collision);
	data[8] = le64_to_cpu(tp->counters.rx_unicast);
	data[9] = le64_to_cpu(tp->counters.rx_broadcast);
	data[10] = le32_to_cpu(tp->counters.rx_multicast);
	data[11] = le16_to_cpu(tp->counters.tx_aborted);
	data[12] = le16_to_cpu(tp->counters.tx_underun);
}

static void rtl8169_get_strings(struct net_device *dev, u32 stringset, u8 *data)
{
	switch(stringset) {
	case ETH_SS_STATS:
		memcpy(data, *rtl8169_gstrings, sizeof(rtl8169_gstrings));
		break;
	}
}

static const struct ethtool_ops rtl8169_ethtool_ops = {
	.get_drvinfo		= rtl8169_get_drvinfo,
	.get_regs_len		= rtl8169_get_regs_len,
	.get_link		= ethtool_op_get_link,
	.get_settings		= rtl8169_get_settings,
	.set_settings		= rtl8169_set_settings,
	.get_msglevel		= rtl8169_get_msglevel,
	.set_msglevel		= rtl8169_set_msglevel,
	.get_regs		= rtl8169_get_regs,
	.get_wol		= rtl8169_get_wol,
	.set_wol		= rtl8169_set_wol,
	.get_strings		= rtl8169_get_strings,
	.get_sset_count		= rtl8169_get_sset_count,
	.get_ethtool_stats	= rtl8169_get_ethtool_stats,
};

static void rtl8169_get_mac_version(struct rtl8169_private *tp,
				    struct net_device *dev, u8 default_version)
{
	void __iomem *ioaddr = tp->mmio_addr;
	/*
	 * The driver currently handles the 8168Bf and the 8168Be identically
	 * but they can be identified more specifically through the test below
	 * if needed:
	 *
	 * (RTL_R32(TxConfig) & 0x700000) == 0x500000 ? 8168Bf : 8168Be
	 *
	 * Same thing for the 8101Eb and the 8101Ec:
	 *
	 * (RTL_R32(TxConfig) & 0x700000) == 0x200000 ? 8101Eb : 8101Ec
	 */
	static const struct rtl_mac_info {
		u32 mask;
		u32 val;
		int mac_version;
	} mac_info[] = {
		/* 8168F family. */
		{ 0x7cf00000, 0x48100000,	RTL_GIGA_MAC_VER_36 },
		{ 0x7cf00000, 0x48000000,	RTL_GIGA_MAC_VER_35 },

		/* 8168E family. */
		{ 0x7c800000, 0x2c800000,	RTL_GIGA_MAC_VER_34 },
		{ 0x7cf00000, 0x2c200000,	RTL_GIGA_MAC_VER_33 },
		{ 0x7cf00000, 0x2c100000,	RTL_GIGA_MAC_VER_32 },
		{ 0x7c800000, 0x2c000000,	RTL_GIGA_MAC_VER_33 },

		/* 8168D family. */
		{ 0x7cf00000, 0x28300000,	RTL_GIGA_MAC_VER_26 },
		{ 0x7cf00000, 0x28100000,	RTL_GIGA_MAC_VER_25 },
		{ 0x7c800000, 0x28000000,	RTL_GIGA_MAC_VER_26 },

		/* 8168DP family. */
		{ 0x7cf00000, 0x28800000,	RTL_GIGA_MAC_VER_27 },
		{ 0x7cf00000, 0x28a00000,	RTL_GIGA_MAC_VER_28 },
		{ 0x7cf00000, 0x28b00000,	RTL_GIGA_MAC_VER_31 },

		/* 8168C family. */
		{ 0x7cf00000, 0x3cb00000,	RTL_GIGA_MAC_VER_24 },
		{ 0x7cf00000, 0x3c900000,	RTL_GIGA_MAC_VER_23 },
		{ 0x7cf00000, 0x3c800000,	RTL_GIGA_MAC_VER_18 },
		{ 0x7c800000, 0x3c800000,	RTL_GIGA_MAC_VER_24 },
		{ 0x7cf00000, 0x3c000000,	RTL_GIGA_MAC_VER_19 },
		{ 0x7cf00000, 0x3c200000,	RTL_GIGA_MAC_VER_20 },
		{ 0x7cf00000, 0x3c300000,	RTL_GIGA_MAC_VER_21 },
		{ 0x7cf00000, 0x3c400000,	RTL_GIGA_MAC_VER_22 },
		{ 0x7c800000, 0x3c000000,	RTL_GIGA_MAC_VER_22 },

		/* 8168B family. */
		{ 0x7cf00000, 0x38000000,	RTL_GIGA_MAC_VER_12 },
		{ 0x7cf00000, 0x38500000,	RTL_GIGA_MAC_VER_17 },
		{ 0x7c800000, 0x38000000,	RTL_GIGA_MAC_VER_17 },
		{ 0x7c800000, 0x30000000,	RTL_GIGA_MAC_VER_11 },

		/* 8101 family. */
		{ 0x7cf00000, 0x40b00000,	RTL_GIGA_MAC_VER_30 },
		{ 0x7cf00000, 0x40a00000,	RTL_GIGA_MAC_VER_30 },
		{ 0x7cf00000, 0x40900000,	RTL_GIGA_MAC_VER_29 },
		{ 0x7c800000, 0x40800000,	RTL_GIGA_MAC_VER_30 },
		{ 0x7cf00000, 0x34a00000,	RTL_GIGA_MAC_VER_09 },
		{ 0x7cf00000, 0x24a00000,	RTL_GIGA_MAC_VER_09 },
		{ 0x7cf00000, 0x34900000,	RTL_GIGA_MAC_VER_08 },
		{ 0x7cf00000, 0x24900000,	RTL_GIGA_MAC_VER_08 },
		{ 0x7cf00000, 0x34800000,	RTL_GIGA_MAC_VER_07 },
		{ 0x7cf00000, 0x24800000,	RTL_GIGA_MAC_VER_07 },
		{ 0x7cf00000, 0x34000000,	RTL_GIGA_MAC_VER_13 },
		{ 0x7cf00000, 0x34300000,	RTL_GIGA_MAC_VER_10 },
		{ 0x7cf00000, 0x34200000,	RTL_GIGA_MAC_VER_16 },
		{ 0x7c800000, 0x34800000,	RTL_GIGA_MAC_VER_09 },
		{ 0x7c800000, 0x24800000,	RTL_GIGA_MAC_VER_09 },
		{ 0x7c800000, 0x34000000,	RTL_GIGA_MAC_VER_16 },
		/* FIXME: where did these entries come from ? -- FR */
		{ 0xfc800000, 0x38800000,	RTL_GIGA_MAC_VER_15 },
		{ 0xfc800000, 0x30800000,	RTL_GIGA_MAC_VER_14 },

		/* 8110 family. */
		{ 0xfc800000, 0x98000000,	RTL_GIGA_MAC_VER_06 },
		{ 0xfc800000, 0x18000000,	RTL_GIGA_MAC_VER_05 },
		{ 0xfc800000, 0x10000000,	RTL_GIGA_MAC_VER_04 },
		{ 0xfc800000, 0x04000000,	RTL_GIGA_MAC_VER_03 },
		{ 0xfc800000, 0x00800000,	RTL_GIGA_MAC_VER_02 },
		{ 0xfc800000, 0x00000000,	RTL_GIGA_MAC_VER_01 },

		/* Catch-all */
		{ 0x00000000, 0x00000000,	RTL_GIGA_MAC_NONE   }
	};
	const struct rtl_mac_info *p = mac_info;
	u32 reg;

	reg = RTL_R32(TxConfig);
	while ((reg & p->mask) != p->val)
		p++;
	tp->mac_version = p->mac_version;

	if (tp->mac_version == RTL_GIGA_MAC_NONE) {
		netif_notice(tp, probe, dev,
			     "unknown MAC, using family default\n");
		tp->mac_version = default_version;
	}
}

static void rtl8169_print_mac_version(struct rtl8169_private *tp)
{
	dprintk("mac_version = 0x%02x\n", tp->mac_version);
}

struct phy_reg {
	u16 reg;
	u16 val;
};

static void rtl_writephy_batch(struct rtl8169_private *tp,
			       const struct phy_reg *regs, int len)
{
	while (len-- > 0) {
		rtl_writephy(tp, regs->reg, regs->val);
		regs++;
	}
}

#define PHY_READ		0x00000000
#define PHY_DATA_OR		0x10000000
#define PHY_DATA_AND		0x20000000
#define PHY_BJMPN		0x30000000
#define PHY_READ_EFUSE		0x40000000
#define PHY_READ_MAC_BYTE	0x50000000
#define PHY_WRITE_MAC_BYTE	0x60000000
#define PHY_CLEAR_READCOUNT	0x70000000
#define PHY_WRITE		0x80000000
#define PHY_READCOUNT_EQ_SKIP	0x90000000
#define PHY_COMP_EQ_SKIPN	0xa0000000
#define PHY_COMP_NEQ_SKIPN	0xb0000000
#define PHY_WRITE_PREVIOUS	0xc0000000
#define PHY_SKIPN		0xd0000000
#define PHY_DELAY_MS		0xe0000000
#define PHY_WRITE_ERI_WORD	0xf0000000

struct fw_info {
	u32	magic;
	char	version[RTL_VER_SIZE];
	__le32	fw_start;
	__le32	fw_len;
	u8	chksum;
} __packed;

#define FW_OPCODE_SIZE	sizeof(typeof(*((struct rtl_fw_phy_action *)0)->code))

static bool rtl_fw_format_ok(struct rtl8169_private *tp, struct rtl_fw *rtl_fw)
{
	const struct firmware *fw = rtl_fw->fw;
	struct fw_info *fw_info = (struct fw_info *)fw->data;
	struct rtl_fw_phy_action *pa = &rtl_fw->phy_action;
	char *version = rtl_fw->version;
	bool rc = false;

	if (fw->size < FW_OPCODE_SIZE)
		goto out;

	if (!fw_info->magic) {
		size_t i, size, start;
		u8 checksum = 0;

		if (fw->size < sizeof(*fw_info))
			goto out;

		for (i = 0; i < fw->size; i++)
			checksum += fw->data[i];
		if (checksum != 0)
			goto out;

		start = le32_to_cpu(fw_info->fw_start);
		if (start > fw->size)
			goto out;

		size = le32_to_cpu(fw_info->fw_len);
		if (size > (fw->size - start) / FW_OPCODE_SIZE)
			goto out;

		memcpy(version, fw_info->version, RTL_VER_SIZE);

		pa->code = (__le32 *)(fw->data + start);
		pa->size = size;
	} else {
		if (fw->size % FW_OPCODE_SIZE)
			goto out;

		strlcpy(version, rtl_lookup_firmware_name(tp), RTL_VER_SIZE);

		pa->code = (__le32 *)fw->data;
		pa->size = fw->size / FW_OPCODE_SIZE;
	}
	version[RTL_VER_SIZE - 1] = 0;

	rc = true;
out:
	return rc;
}

static bool rtl_fw_data_ok(struct rtl8169_private *tp, struct net_device *dev,
			   struct rtl_fw_phy_action *pa)
{
	bool rc = false;
	size_t index;

	for (index = 0; index < pa->size; index++) {
		u32 action = le32_to_cpu(pa->code[index]);
		u32 regno = (action & 0x0fff0000) >> 16;

		switch(action & 0xf0000000) {
		case PHY_READ:
		case PHY_DATA_OR:
		case PHY_DATA_AND:
		case PHY_READ_EFUSE:
		case PHY_CLEAR_READCOUNT:
		case PHY_WRITE:
		case PHY_WRITE_PREVIOUS:
		case PHY_DELAY_MS:
			break;

		case PHY_BJMPN:
			if (regno > index) {
				netif_err(tp, ifup, tp->dev,
					  "Out of range of firmware\n");
				goto out;
			}
			break;
		case PHY_READCOUNT_EQ_SKIP:
			if (index + 2 >= pa->size) {
				netif_err(tp, ifup, tp->dev,
					  "Out of range of firmware\n");
				goto out;
			}
			break;
		case PHY_COMP_EQ_SKIPN:
		case PHY_COMP_NEQ_SKIPN:
		case PHY_SKIPN:
			if (index + 1 + regno >= pa->size) {
				netif_err(tp, ifup, tp->dev,
					  "Out of range of firmware\n");
				goto out;
			}
			break;

		case PHY_READ_MAC_BYTE:
		case PHY_WRITE_MAC_BYTE:
		case PHY_WRITE_ERI_WORD:
		default:
			netif_err(tp, ifup, tp->dev,
				  "Invalid action 0x%08x\n", action);
			goto out;
		}
	}
	rc = true;
out:
	return rc;
}

static int rtl_check_firmware(struct rtl8169_private *tp, struct rtl_fw *rtl_fw)
{
	struct net_device *dev = tp->dev;
	int rc = -EINVAL;

	if (!rtl_fw_format_ok(tp, rtl_fw)) {
		netif_err(tp, ifup, dev, "invalid firwmare\n");
		goto out;
	}

	if (rtl_fw_data_ok(tp, dev, &rtl_fw->phy_action))
		rc = 0;
out:
	return rc;
}

static void rtl_phy_write_fw(struct rtl8169_private *tp, struct rtl_fw *rtl_fw)
{
	struct rtl_fw_phy_action *pa = &rtl_fw->phy_action;
	u32 predata, count;
	size_t index;

	predata = count = 0;

	for (index = 0; index < pa->size; ) {
		u32 action = le32_to_cpu(pa->code[index]);
		u32 data = action & 0x0000ffff;
		u32 regno = (action & 0x0fff0000) >> 16;

		if (!action)
			break;

		switch(action & 0xf0000000) {
		case PHY_READ:
			predata = rtl_readphy(tp, regno);
			count++;
			index++;
			break;
		case PHY_DATA_OR:
			predata |= data;
			index++;
			break;
		case PHY_DATA_AND:
			predata &= data;
			index++;
			break;
		case PHY_BJMPN:
			index -= regno;
			break;
		case PHY_READ_EFUSE:
			predata = rtl8168d_efuse_read(tp->mmio_addr, regno);
			index++;
			break;
		case PHY_CLEAR_READCOUNT:
			count = 0;
			index++;
			break;
		case PHY_WRITE:
			rtl_writephy(tp, regno, data);
			index++;
			break;
		case PHY_READCOUNT_EQ_SKIP:
			index += (count == data) ? 2 : 1;
			break;
		case PHY_COMP_EQ_SKIPN:
			if (predata == data)
				index += regno;
			index++;
			break;
		case PHY_COMP_NEQ_SKIPN:
			if (predata != data)
				index += regno;
			index++;
			break;
		case PHY_WRITE_PREVIOUS:
			rtl_writephy(tp, regno, predata);
			index++;
			break;
		case PHY_SKIPN:
			index += regno + 1;
			break;
		case PHY_DELAY_MS:
			mdelay(data);
			index++;
			break;

		case PHY_READ_MAC_BYTE:
		case PHY_WRITE_MAC_BYTE:
		case PHY_WRITE_ERI_WORD:
		default:
			BUG();
		}
	}
}

static void rtl_release_firmware(struct rtl8169_private *tp)
{
	if (!IS_ERR_OR_NULL(tp->rtl_fw)) {
		release_firmware(tp->rtl_fw->fw);
		kfree(tp->rtl_fw);
	}
	tp->rtl_fw = RTL_FIRMWARE_UNKNOWN;
}

static void rtl_apply_firmware(struct rtl8169_private *tp)
{
	struct rtl_fw *rtl_fw = tp->rtl_fw;

	/* TODO: release firmware once rtl_phy_write_fw signals failures. */
	if (!IS_ERR_OR_NULL(rtl_fw))
		rtl_phy_write_fw(tp, rtl_fw);
}

static void rtl_apply_firmware_cond(struct rtl8169_private *tp, u8 reg, u16 val)
{
	if (rtl_readphy(tp, reg) != val)
		netif_warn(tp, hw, tp->dev, "chipset not ready for firmware\n");
	else
		rtl_apply_firmware(tp);
}

static void rtl8169s_hw_phy_config(struct rtl8169_private *tp)
{
	static const struct phy_reg phy_reg_init[] = {
		{ 0x1f, 0x0001 },
		{ 0x06, 0x006e },
		{ 0x08, 0x0708 },
		{ 0x15, 0x4000 },
		{ 0x18, 0x65c7 },

		{ 0x1f, 0x0001 },
		{ 0x03, 0x00a1 },
		{ 0x02, 0x0008 },
		{ 0x01, 0x0120 },
		{ 0x00, 0x1000 },
		{ 0x04, 0x0800 },
		{ 0x04, 0x0000 },

		{ 0x03, 0xff41 },
		{ 0x02, 0xdf60 },
		{ 0x01, 0x0140 },
		{ 0x00, 0x0077 },
		{ 0x04, 0x7800 },
		{ 0x04, 0x7000 },

		{ 0x03, 0x802f },
		{ 0x02, 0x4f02 },
		{ 0x01, 0x0409 },
		{ 0x00, 0xf0f9 },
		{ 0x04, 0x9800 },
		{ 0x04, 0x9000 },

		{ 0x03, 0xdf01 },
		{ 0x02, 0xdf20 },
		{ 0x01, 0xff95 },
		{ 0x00, 0xba00 },
		{ 0x04, 0xa800 },
		{ 0x04, 0xa000 },

		{ 0x03, 0xff41 },
		{ 0x02, 0xdf20 },
		{ 0x01, 0x0140 },
		{ 0x00, 0x00bb },
		{ 0x04, 0xb800 },
		{ 0x04, 0xb000 },

		{ 0x03, 0xdf41 },
		{ 0x02, 0xdc60 },
		{ 0x01, 0x6340 },
		{ 0x00, 0x007d },
		{ 0x04, 0xd800 },
		{ 0x04, 0xd000 },

		{ 0x03, 0xdf01 },
		{ 0x02, 0xdf20 },
		{ 0x01, 0x100a },
		{ 0x00, 0xa0ff },
		{ 0x04, 0xf800 },
		{ 0x04, 0xf000 },

		{ 0x1f, 0x0000 },
		{ 0x0b, 0x0000 },
		{ 0x00, 0x9200 }
	};

	rtl_writephy_batch(tp, phy_reg_init, ARRAY_SIZE(phy_reg_init));
}

static void rtl8169sb_hw_phy_config(struct rtl8169_private *tp)
{
	static const struct phy_reg phy_reg_init[] = {
		{ 0x1f, 0x0002 },
		{ 0x01, 0x90d0 },
		{ 0x1f, 0x0000 }
	};

	rtl_writephy_batch(tp, phy_reg_init, ARRAY_SIZE(phy_reg_init));
}

static void rtl8169scd_hw_phy_config_quirk(struct rtl8169_private *tp)
{
	struct pci_dev *pdev = tp->pci_dev;

	if ((pdev->subsystem_vendor != PCI_VENDOR_ID_GIGABYTE) ||
	    (pdev->subsystem_device != 0xe000))
		return;

	rtl_writephy(tp, 0x1f, 0x0001);
	rtl_writephy(tp, 0x10, 0xf01b);
	rtl_writephy(tp, 0x1f, 0x0000);
}

static void rtl8169scd_hw_phy_config(struct rtl8169_private *tp)
{
	static const struct phy_reg phy_reg_init[] = {
		{ 0x1f, 0x0001 },
		{ 0x04, 0x0000 },
		{ 0x03, 0x00a1 },
		{ 0x02, 0x0008 },
		{ 0x01, 0x0120 },
		{ 0x00, 0x1000 },
		{ 0x04, 0x0800 },
		{ 0x04, 0x9000 },
		{ 0x03, 0x802f },
		{ 0x02, 0x4f02 },
		{ 0x01, 0x0409 },
		{ 0x00, 0xf099 },
		{ 0x04, 0x9800 },
		{ 0x04, 0xa000 },
		{ 0x03, 0xdf01 },
		{ 0x02, 0xdf20 },
		{ 0x01, 0xff95 },
		{ 0x00, 0xba00 },
		{ 0x04, 0xa800 },
		{ 0x04, 0xf000 },
		{ 0x03, 0xdf01 },
		{ 0x02, 0xdf20 },
		{ 0x01, 0x101a },
		{ 0x00, 0xa0ff },
		{ 0x04, 0xf800 },
		{ 0x04, 0x0000 },
		{ 0x1f, 0x0000 },

		{ 0x1f, 0x0001 },
		{ 0x10, 0xf41b },
		{ 0x14, 0xfb54 },
		{ 0x18, 0xf5c7 },
		{ 0x1f, 0x0000 },

		{ 0x1f, 0x0001 },
		{ 0x17, 0x0cc0 },
		{ 0x1f, 0x0000 }
	};

	rtl_writephy_batch(tp, phy_reg_init, ARRAY_SIZE(phy_reg_init));

	rtl8169scd_hw_phy_config_quirk(tp);
}

static void rtl8169sce_hw_phy_config(struct rtl8169_private *tp)
{
	static const struct phy_reg phy_reg_init[] = {
		{ 0x1f, 0x0001 },
		{ 0x04, 0x0000 },
		{ 0x03, 0x00a1 },
		{ 0x02, 0x0008 },
		{ 0x01, 0x0120 },
		{ 0x00, 0x1000 },
		{ 0x04, 0x0800 },
		{ 0x04, 0x9000 },
		{ 0x03, 0x802f },
		{ 0x02, 0x4f02 },
		{ 0x01, 0x0409 },
		{ 0x00, 0xf099 },
		{ 0x04, 0x9800 },
		{ 0x04, 0xa000 },
		{ 0x03, 0xdf01 },
		{ 0x02, 0xdf20 },
		{ 0x01, 0xff95 },
		{ 0x00, 0xba00 },
		{ 0x04, 0xa800 },
		{ 0x04, 0xf000 },
		{ 0x03, 0xdf01 },
		{ 0x02, 0xdf20 },
		{ 0x01, 0x101a },
		{ 0x00, 0xa0ff },
		{ 0x04, 0xf800 },
		{ 0x04, 0x0000 },
		{ 0x1f, 0x0000 },

		{ 0x1f, 0x0001 },
		{ 0x0b, 0x8480 },
		{ 0x1f, 0x0000 },

		{ 0x1f, 0x0001 },
		{ 0x18, 0x67c7 },
		{ 0x04, 0x2000 },
		{ 0x03, 0x002f },
		{ 0x02, 0x4360 },
		{ 0x01, 0x0109 },
		{ 0x00, 0x3022 },
		{ 0x04, 0x2800 },
		{ 0x1f, 0x0000 },

		{ 0x1f, 0x0001 },
		{ 0x17, 0x0cc0 },
		{ 0x1f, 0x0000 }
	};

	rtl_writephy_batch(tp, phy_reg_init, ARRAY_SIZE(phy_reg_init));
}

static void rtl8168bb_hw_phy_config(struct rtl8169_private *tp)
{
	static const struct phy_reg phy_reg_init[] = {
		{ 0x10, 0xf41b },
		{ 0x1f, 0x0000 }
	};

	rtl_writephy(tp, 0x1f, 0x0001);
	rtl_patchphy(tp, 0x16, 1 << 0);

	rtl_writephy_batch(tp, phy_reg_init, ARRAY_SIZE(phy_reg_init));
}

static void rtl8168bef_hw_phy_config(struct rtl8169_private *tp)
{
	static const struct phy_reg phy_reg_init[] = {
		{ 0x1f, 0x0001 },
		{ 0x10, 0xf41b },
		{ 0x1f, 0x0000 }
	};

	rtl_writephy_batch(tp, phy_reg_init, ARRAY_SIZE(phy_reg_init));
}

static void rtl8168cp_1_hw_phy_config(struct rtl8169_private *tp)
{
	static const struct phy_reg phy_reg_init[] = {
		{ 0x1f, 0x0000 },
		{ 0x1d, 0x0f00 },
		{ 0x1f, 0x0002 },
		{ 0x0c, 0x1ec8 },
		{ 0x1f, 0x0000 }
	};

	rtl_writephy_batch(tp, phy_reg_init, ARRAY_SIZE(phy_reg_init));
}

static void rtl8168cp_2_hw_phy_config(struct rtl8169_private *tp)
{
	static const struct phy_reg phy_reg_init[] = {
		{ 0x1f, 0x0001 },
		{ 0x1d, 0x3d98 },
		{ 0x1f, 0x0000 }
	};

	rtl_writephy(tp, 0x1f, 0x0000);
	rtl_patchphy(tp, 0x14, 1 << 5);
	rtl_patchphy(tp, 0x0d, 1 << 5);

	rtl_writephy_batch(tp, phy_reg_init, ARRAY_SIZE(phy_reg_init));
}

static void rtl8168c_1_hw_phy_config(struct rtl8169_private *tp)
{
	static const struct phy_reg phy_reg_init[] = {
		{ 0x1f, 0x0001 },
		{ 0x12, 0x2300 },
		{ 0x1f, 0x0002 },
		{ 0x00, 0x88d4 },
		{ 0x01, 0x82b1 },
		{ 0x03, 0x7002 },
		{ 0x08, 0x9e30 },
		{ 0x09, 0x01f0 },
		{ 0x0a, 0x5500 },
		{ 0x0c, 0x00c8 },
		{ 0x1f, 0x0003 },
		{ 0x12, 0xc096 },
		{ 0x16, 0x000a },
		{ 0x1f, 0x0000 },
		{ 0x1f, 0x0000 },
		{ 0x09, 0x2000 },
		{ 0x09, 0x0000 }
	};

	rtl_writephy_batch(tp, phy_reg_init, ARRAY_SIZE(phy_reg_init));

	rtl_patchphy(tp, 0x14, 1 << 5);
	rtl_patchphy(tp, 0x0d, 1 << 5);
	rtl_writephy(tp, 0x1f, 0x0000);
}

static void rtl8168c_2_hw_phy_config(struct rtl8169_private *tp)
{
	static const struct phy_reg phy_reg_init[] = {
		{ 0x1f, 0x0001 },
		{ 0x12, 0x2300 },
		{ 0x03, 0x802f },
		{ 0x02, 0x4f02 },
		{ 0x01, 0x0409 },
		{ 0x00, 0xf099 },
		{ 0x04, 0x9800 },
		{ 0x04, 0x9000 },
		{ 0x1d, 0x3d98 },
		{ 0x1f, 0x0002 },
		{ 0x0c, 0x7eb8 },
		{ 0x06, 0x0761 },
		{ 0x1f, 0x0003 },
		{ 0x16, 0x0f0a },
		{ 0x1f, 0x0000 }
	};

	rtl_writephy_batch(tp, phy_reg_init, ARRAY_SIZE(phy_reg_init));

	rtl_patchphy(tp, 0x16, 1 << 0);
	rtl_patchphy(tp, 0x14, 1 << 5);
	rtl_patchphy(tp, 0x0d, 1 << 5);
	rtl_writephy(tp, 0x1f, 0x0000);
}

static void rtl8168c_3_hw_phy_config(struct rtl8169_private *tp)
{
	static const struct phy_reg phy_reg_init[] = {
		{ 0x1f, 0x0001 },
		{ 0x12, 0x2300 },
		{ 0x1d, 0x3d98 },
		{ 0x1f, 0x0002 },
		{ 0x0c, 0x7eb8 },
		{ 0x06, 0x5461 },
		{ 0x1f, 0x0003 },
		{ 0x16, 0x0f0a },
		{ 0x1f, 0x0000 }
	};

	rtl_writephy_batch(tp, phy_reg_init, ARRAY_SIZE(phy_reg_init));

	rtl_patchphy(tp, 0x16, 1 << 0);
	rtl_patchphy(tp, 0x14, 1 << 5);
	rtl_patchphy(tp, 0x0d, 1 << 5);
	rtl_writephy(tp, 0x1f, 0x0000);
}

static void rtl8168c_4_hw_phy_config(struct rtl8169_private *tp)
{
	rtl8168c_3_hw_phy_config(tp);
}

static void rtl8168d_1_hw_phy_config(struct rtl8169_private *tp)
{
	static const struct phy_reg phy_reg_init_0[] = {
		/* Channel Estimation */
		{ 0x1f, 0x0001 },
		{ 0x06, 0x4064 },
		{ 0x07, 0x2863 },
		{ 0x08, 0x059c },
		{ 0x09, 0x26b4 },
		{ 0x0a, 0x6a19 },
		{ 0x0b, 0xdcc8 },
		{ 0x10, 0xf06d },
		{ 0x14, 0x7f68 },
		{ 0x18, 0x7fd9 },
		{ 0x1c, 0xf0ff },
		{ 0x1d, 0x3d9c },
		{ 0x1f, 0x0003 },
		{ 0x12, 0xf49f },
		{ 0x13, 0x070b },
		{ 0x1a, 0x05ad },
		{ 0x14, 0x94c0 },

		/*
		 * Tx Error Issue
		 * Enhance line driver power
		 */
		{ 0x1f, 0x0002 },
		{ 0x06, 0x5561 },
		{ 0x1f, 0x0005 },
		{ 0x05, 0x8332 },
		{ 0x06, 0x5561 },

		/*
		 * Can not link to 1Gbps with bad cable
		 * Decrease SNR threshold form 21.07dB to 19.04dB
		 */
		{ 0x1f, 0x0001 },
		{ 0x17, 0x0cc0 },

		{ 0x1f, 0x0000 },
		{ 0x0d, 0xf880 }
	};
	void __iomem *ioaddr = tp->mmio_addr;

	rtl_writephy_batch(tp, phy_reg_init_0, ARRAY_SIZE(phy_reg_init_0));

	/*
	 * Rx Error Issue
	 * Fine Tune Switching regulator parameter
	 */
	rtl_writephy(tp, 0x1f, 0x0002);
	rtl_w1w0_phy(tp, 0x0b, 0x0010, 0x00ef);
	rtl_w1w0_phy(tp, 0x0c, 0xa200, 0x5d00);

	if (rtl8168d_efuse_read(ioaddr, 0x01) == 0xb1) {
		static const struct phy_reg phy_reg_init[] = {
			{ 0x1f, 0x0002 },
			{ 0x05, 0x669a },
			{ 0x1f, 0x0005 },
			{ 0x05, 0x8330 },
			{ 0x06, 0x669a },
			{ 0x1f, 0x0002 }
		};
		int val;

		rtl_writephy_batch(tp, phy_reg_init, ARRAY_SIZE(phy_reg_init));

		val = rtl_readphy(tp, 0x0d);

		if ((val & 0x00ff) != 0x006c) {
			static const u32 set[] = {
				0x0065, 0x0066, 0x0067, 0x0068,
				0x0069, 0x006a, 0x006b, 0x006c
			};
			int i;

			rtl_writephy(tp, 0x1f, 0x0002);

			val &= 0xff00;
			for (i = 0; i < ARRAY_SIZE(set); i++)
				rtl_writephy(tp, 0x0d, val | set[i]);
		}
	} else {
		static const struct phy_reg phy_reg_init[] = {
			{ 0x1f, 0x0002 },
			{ 0x05, 0x6662 },
			{ 0x1f, 0x0005 },
			{ 0x05, 0x8330 },
			{ 0x06, 0x6662 }
		};

		rtl_writephy_batch(tp, phy_reg_init, ARRAY_SIZE(phy_reg_init));
	}

	/* RSET couple improve */
	rtl_writephy(tp, 0x1f, 0x0002);
	rtl_patchphy(tp, 0x0d, 0x0300);
	rtl_patchphy(tp, 0x0f, 0x0010);

	/* Fine tune PLL performance */
	rtl_writephy(tp, 0x1f, 0x0002);
	rtl_w1w0_phy(tp, 0x02, 0x0100, 0x0600);
	rtl_w1w0_phy(tp, 0x03, 0x0000, 0xe000);

	rtl_writephy(tp, 0x1f, 0x0005);
	rtl_writephy(tp, 0x05, 0x001b);

	rtl_apply_firmware_cond(tp, MII_EXPANSION, 0xbf00);

	rtl_writephy(tp, 0x1f, 0x0000);
}

static void rtl8168d_2_hw_phy_config(struct rtl8169_private *tp)
{
	static const struct phy_reg phy_reg_init_0[] = {
		/* Channel Estimation */
		{ 0x1f, 0x0001 },
		{ 0x06, 0x4064 },
		{ 0x07, 0x2863 },
		{ 0x08, 0x059c },
		{ 0x09, 0x26b4 },
		{ 0x0a, 0x6a19 },
		{ 0x0b, 0xdcc8 },
		{ 0x10, 0xf06d },
		{ 0x14, 0x7f68 },
		{ 0x18, 0x7fd9 },
		{ 0x1c, 0xf0ff },
		{ 0x1d, 0x3d9c },
		{ 0x1f, 0x0003 },
		{ 0x12, 0xf49f },
		{ 0x13, 0x070b },
		{ 0x1a, 0x05ad },
		{ 0x14, 0x94c0 },

		/*
		 * Tx Error Issue
		 * Enhance line driver power
		 */
		{ 0x1f, 0x0002 },
		{ 0x06, 0x5561 },
		{ 0x1f, 0x0005 },
		{ 0x05, 0x8332 },
		{ 0x06, 0x5561 },

		/*
		 * Can not link to 1Gbps with bad cable
		 * Decrease SNR threshold form 21.07dB to 19.04dB
		 */
		{ 0x1f, 0x0001 },
		{ 0x17, 0x0cc0 },

		{ 0x1f, 0x0000 },
		{ 0x0d, 0xf880 }
	};
	void __iomem *ioaddr = tp->mmio_addr;

	rtl_writephy_batch(tp, phy_reg_init_0, ARRAY_SIZE(phy_reg_init_0));

	if (rtl8168d_efuse_read(ioaddr, 0x01) == 0xb1) {
		static const struct phy_reg phy_reg_init[] = {
			{ 0x1f, 0x0002 },
			{ 0x05, 0x669a },
			{ 0x1f, 0x0005 },
			{ 0x05, 0x8330 },
			{ 0x06, 0x669a },

			{ 0x1f, 0x0002 }
		};
		int val;

		rtl_writephy_batch(tp, phy_reg_init, ARRAY_SIZE(phy_reg_init));

		val = rtl_readphy(tp, 0x0d);
		if ((val & 0x00ff) != 0x006c) {
			static const u32 set[] = {
				0x0065, 0x0066, 0x0067, 0x0068,
				0x0069, 0x006a, 0x006b, 0x006c
			};
			int i;

			rtl_writephy(tp, 0x1f, 0x0002);

			val &= 0xff00;
			for (i = 0; i < ARRAY_SIZE(set); i++)
				rtl_writephy(tp, 0x0d, val | set[i]);
		}
	} else {
		static const struct phy_reg phy_reg_init[] = {
			{ 0x1f, 0x0002 },
			{ 0x05, 0x2642 },
			{ 0x1f, 0x0005 },
			{ 0x05, 0x8330 },
			{ 0x06, 0x2642 }
		};

		rtl_writephy_batch(tp, phy_reg_init, ARRAY_SIZE(phy_reg_init));
	}

	/* Fine tune PLL performance */
	rtl_writephy(tp, 0x1f, 0x0002);
	rtl_w1w0_phy(tp, 0x02, 0x0100, 0x0600);
	rtl_w1w0_phy(tp, 0x03, 0x0000, 0xe000);

	/* Switching regulator Slew rate */
	rtl_writephy(tp, 0x1f, 0x0002);
	rtl_patchphy(tp, 0x0f, 0x0017);

	rtl_writephy(tp, 0x1f, 0x0005);
	rtl_writephy(tp, 0x05, 0x001b);

	rtl_apply_firmware_cond(tp, MII_EXPANSION, 0xb300);

	rtl_writephy(tp, 0x1f, 0x0000);
}

static void rtl8168d_3_hw_phy_config(struct rtl8169_private *tp)
{
	static const struct phy_reg phy_reg_init[] = {
		{ 0x1f, 0x0002 },
		{ 0x10, 0x0008 },
		{ 0x0d, 0x006c },

		{ 0x1f, 0x0000 },
		{ 0x0d, 0xf880 },

		{ 0x1f, 0x0001 },
		{ 0x17, 0x0cc0 },

		{ 0x1f, 0x0001 },
		{ 0x0b, 0xa4d8 },
		{ 0x09, 0x281c },
		{ 0x07, 0x2883 },
		{ 0x0a, 0x6b35 },
		{ 0x1d, 0x3da4 },
		{ 0x1c, 0xeffd },
		{ 0x14, 0x7f52 },
		{ 0x18, 0x7fc6 },
		{ 0x08, 0x0601 },
		{ 0x06, 0x4063 },
		{ 0x10, 0xf074 },
		{ 0x1f, 0x0003 },
		{ 0x13, 0x0789 },
		{ 0x12, 0xf4bd },
		{ 0x1a, 0x04fd },
		{ 0x14, 0x84b0 },
		{ 0x1f, 0x0000 },
		{ 0x00, 0x9200 },

		{ 0x1f, 0x0005 },
		{ 0x01, 0x0340 },
		{ 0x1f, 0x0001 },
		{ 0x04, 0x4000 },
		{ 0x03, 0x1d21 },
		{ 0x02, 0x0c32 },
		{ 0x01, 0x0200 },
		{ 0x00, 0x5554 },
		{ 0x04, 0x4800 },
		{ 0x04, 0x4000 },
		{ 0x04, 0xf000 },
		{ 0x03, 0xdf01 },
		{ 0x02, 0xdf20 },
		{ 0x01, 0x101a },
		{ 0x00, 0xa0ff },
		{ 0x04, 0xf800 },
		{ 0x04, 0xf000 },
		{ 0x1f, 0x0000 },

		{ 0x1f, 0x0007 },
		{ 0x1e, 0x0023 },
		{ 0x16, 0x0000 },
		{ 0x1f, 0x0000 }
	};

	rtl_writephy_batch(tp, phy_reg_init, ARRAY_SIZE(phy_reg_init));
}

static void rtl8168d_4_hw_phy_config(struct rtl8169_private *tp)
{
	static const struct phy_reg phy_reg_init[] = {
		{ 0x1f, 0x0001 },
		{ 0x17, 0x0cc0 },

		{ 0x1f, 0x0007 },
		{ 0x1e, 0x002d },
		{ 0x18, 0x0040 },
		{ 0x1f, 0x0000 }
	};

	rtl_writephy_batch(tp, phy_reg_init, ARRAY_SIZE(phy_reg_init));
	rtl_patchphy(tp, 0x0d, 1 << 5);
}

static void rtl8168e_1_hw_phy_config(struct rtl8169_private *tp)
{
	static const struct phy_reg phy_reg_init[] = {
		/* Enable Delay cap */
		{ 0x1f, 0x0005 },
		{ 0x05, 0x8b80 },
		{ 0x06, 0xc896 },
		{ 0x1f, 0x0000 },

		/* Channel estimation fine tune */
		{ 0x1f, 0x0001 },
		{ 0x0b, 0x6c20 },
		{ 0x07, 0x2872 },
		{ 0x1c, 0xefff },
		{ 0x1f, 0x0003 },
		{ 0x14, 0x6420 },
		{ 0x1f, 0x0000 },

		/* Update PFM & 10M TX idle timer */
		{ 0x1f, 0x0007 },
		{ 0x1e, 0x002f },
		{ 0x15, 0x1919 },
		{ 0x1f, 0x0000 },

		{ 0x1f, 0x0007 },
		{ 0x1e, 0x00ac },
		{ 0x18, 0x0006 },
		{ 0x1f, 0x0000 }
	};

	rtl_apply_firmware(tp);

	rtl_writephy_batch(tp, phy_reg_init, ARRAY_SIZE(phy_reg_init));

	/* DCO enable for 10M IDLE Power */
	rtl_writephy(tp, 0x1f, 0x0007);
	rtl_writephy(tp, 0x1e, 0x0023);
	rtl_w1w0_phy(tp, 0x17, 0x0006, 0x0000);
	rtl_writephy(tp, 0x1f, 0x0000);

	/* For impedance matching */
	rtl_writephy(tp, 0x1f, 0x0002);
	rtl_w1w0_phy(tp, 0x08, 0x8000, 0x7f00);
	rtl_writephy(tp, 0x1f, 0x0000);

	/* PHY auto speed down */
	rtl_writephy(tp, 0x1f, 0x0007);
	rtl_writephy(tp, 0x1e, 0x002d);
	rtl_w1w0_phy(tp, 0x18, 0x0050, 0x0000);
	rtl_writephy(tp, 0x1f, 0x0000);
	rtl_w1w0_phy(tp, 0x14, 0x8000, 0x0000);

	rtl_writephy(tp, 0x1f, 0x0005);
	rtl_writephy(tp, 0x05, 0x8b86);
	rtl_w1w0_phy(tp, 0x06, 0x0001, 0x0000);
	rtl_writephy(tp, 0x1f, 0x0000);

	rtl_writephy(tp, 0x1f, 0x0005);
	rtl_writephy(tp, 0x05, 0x8b85);
	rtl_w1w0_phy(tp, 0x06, 0x0000, 0x2000);
	rtl_writephy(tp, 0x1f, 0x0007);
	rtl_writephy(tp, 0x1e, 0x0020);
	rtl_w1w0_phy(tp, 0x15, 0x0000, 0x1100);
	rtl_writephy(tp, 0x1f, 0x0006);
	rtl_writephy(tp, 0x00, 0x5a00);
	rtl_writephy(tp, 0x1f, 0x0000);
	rtl_writephy(tp, 0x0d, 0x0007);
	rtl_writephy(tp, 0x0e, 0x003c);
	rtl_writephy(tp, 0x0d, 0x4007);
	rtl_writephy(tp, 0x0e, 0x0000);
	rtl_writephy(tp, 0x0d, 0x0000);
}

static void rtl8168e_2_hw_phy_config(struct rtl8169_private *tp)
{
	static const struct phy_reg phy_reg_init[] = {
		/* Enable Delay cap */
		{ 0x1f, 0x0004 },
		{ 0x1f, 0x0007 },
		{ 0x1e, 0x00ac },
		{ 0x18, 0x0006 },
		{ 0x1f, 0x0002 },
		{ 0x1f, 0x0000 },
		{ 0x1f, 0x0000 },

		/* Channel estimation fine tune */
		{ 0x1f, 0x0003 },
		{ 0x09, 0xa20f },
		{ 0x1f, 0x0000 },
		{ 0x1f, 0x0000 },

		/* Green Setting */
		{ 0x1f, 0x0005 },
		{ 0x05, 0x8b5b },
		{ 0x06, 0x9222 },
		{ 0x05, 0x8b6d },
		{ 0x06, 0x8000 },
		{ 0x05, 0x8b76 },
		{ 0x06, 0x8000 },
		{ 0x1f, 0x0000 }
	};

	rtl_apply_firmware(tp);

	rtl_writephy_batch(tp, phy_reg_init, ARRAY_SIZE(phy_reg_init));

	/* For 4-corner performance improve */
	rtl_writephy(tp, 0x1f, 0x0005);
	rtl_writephy(tp, 0x05, 0x8b80);
	rtl_w1w0_phy(tp, 0x17, 0x0006, 0x0000);
	rtl_writephy(tp, 0x1f, 0x0000);

	/* PHY auto speed down */
	rtl_writephy(tp, 0x1f, 0x0004);
	rtl_writephy(tp, 0x1f, 0x0007);
	rtl_writephy(tp, 0x1e, 0x002d);
	rtl_w1w0_phy(tp, 0x18, 0x0010, 0x0000);
	rtl_writephy(tp, 0x1f, 0x0002);
	rtl_writephy(tp, 0x1f, 0x0000);
	rtl_w1w0_phy(tp, 0x14, 0x8000, 0x0000);

	/* improve 10M EEE waveform */
	rtl_writephy(tp, 0x1f, 0x0005);
	rtl_writephy(tp, 0x05, 0x8b86);
	rtl_w1w0_phy(tp, 0x06, 0x0001, 0x0000);
	rtl_writephy(tp, 0x1f, 0x0000);

	/* Improve 2-pair detection performance */
	rtl_writephy(tp, 0x1f, 0x0005);
	rtl_writephy(tp, 0x05, 0x8b85);
	rtl_w1w0_phy(tp, 0x06, 0x4000, 0x0000);
	rtl_writephy(tp, 0x1f, 0x0000);

	/* EEE setting */
	rtl_w1w0_eri(tp->mmio_addr, 0x1b0, ERIAR_MASK_1111, 0x0000, 0x0003,
		     ERIAR_EXGMAC);
	rtl_writephy(tp, 0x1f, 0x0005);
	rtl_writephy(tp, 0x05, 0x8b85);
	rtl_w1w0_phy(tp, 0x06, 0x0000, 0x2000);
	rtl_writephy(tp, 0x1f, 0x0004);
	rtl_writephy(tp, 0x1f, 0x0007);
	rtl_writephy(tp, 0x1e, 0x0020);
	rtl_w1w0_phy(tp, 0x15, 0x0000, 0x0100);
	rtl_writephy(tp, 0x1f, 0x0002);
	rtl_writephy(tp, 0x1f, 0x0000);
	rtl_writephy(tp, 0x0d, 0x0007);
	rtl_writephy(tp, 0x0e, 0x003c);
	rtl_writephy(tp, 0x0d, 0x4007);
	rtl_writephy(tp, 0x0e, 0x0000);
	rtl_writephy(tp, 0x0d, 0x0000);

	/* Green feature */
	rtl_writephy(tp, 0x1f, 0x0003);
	rtl_w1w0_phy(tp, 0x19, 0x0000, 0x0001);
	rtl_w1w0_phy(tp, 0x10, 0x0000, 0x0400);
	rtl_writephy(tp, 0x1f, 0x0000);
}

static void rtl8168f_1_hw_phy_config(struct rtl8169_private *tp)
{
	static const struct phy_reg phy_reg_init[] = {
		/* Channel estimation fine tune */
		{ 0x1f, 0x0003 },
		{ 0x09, 0xa20f },
		{ 0x1f, 0x0000 },

		/* Modify green table for giga & fnet */
		{ 0x1f, 0x0005 },
		{ 0x05, 0x8b55 },
		{ 0x06, 0x0000 },
		{ 0x05, 0x8b5e },
		{ 0x06, 0x0000 },
		{ 0x05, 0x8b67 },
		{ 0x06, 0x0000 },
		{ 0x05, 0x8b70 },
		{ 0x06, 0x0000 },
		{ 0x1f, 0x0000 },
		{ 0x1f, 0x0007 },
		{ 0x1e, 0x0078 },
		{ 0x17, 0x0000 },
		{ 0x19, 0x00fb },
		{ 0x1f, 0x0000 },

		/* Modify green table for 10M */
		{ 0x1f, 0x0005 },
		{ 0x05, 0x8b79 },
		{ 0x06, 0xaa00 },
		{ 0x1f, 0x0000 },

		/* Disable hiimpedance detection (RTCT) */
		{ 0x1f, 0x0003 },
		{ 0x01, 0x328a },
		{ 0x1f, 0x0000 }
	};

	rtl_apply_firmware(tp);

	rtl_writephy_batch(tp, phy_reg_init, ARRAY_SIZE(phy_reg_init));

	/* For 4-corner performance improve */
	rtl_writephy(tp, 0x1f, 0x0005);
	rtl_writephy(tp, 0x05, 0x8b80);
	rtl_w1w0_phy(tp, 0x06, 0x0006, 0x0000);
	rtl_writephy(tp, 0x1f, 0x0000);

	/* PHY auto speed down */
	rtl_writephy(tp, 0x1f, 0x0007);
	rtl_writephy(tp, 0x1e, 0x002d);
	rtl_w1w0_phy(tp, 0x18, 0x0010, 0x0000);
	rtl_writephy(tp, 0x1f, 0x0000);
	rtl_w1w0_phy(tp, 0x14, 0x8000, 0x0000);

	/* Improve 10M EEE waveform */
	rtl_writephy(tp, 0x1f, 0x0005);
	rtl_writephy(tp, 0x05, 0x8b86);
	rtl_w1w0_phy(tp, 0x06, 0x0001, 0x0000);
	rtl_writephy(tp, 0x1f, 0x0000);

	/* Improve 2-pair detection performance */
	rtl_writephy(tp, 0x1f, 0x0005);
	rtl_writephy(tp, 0x05, 0x8b85);
	rtl_w1w0_phy(tp, 0x06, 0x4000, 0x0000);
	rtl_writephy(tp, 0x1f, 0x0000);
}

static void rtl8168f_2_hw_phy_config(struct rtl8169_private *tp)
{
	rtl_apply_firmware(tp);

	/* For 4-corner performance improve */
	rtl_writephy(tp, 0x1f, 0x0005);
	rtl_writephy(tp, 0x05, 0x8b80);
	rtl_w1w0_phy(tp, 0x06, 0x0006, 0x0000);
	rtl_writephy(tp, 0x1f, 0x0000);

	/* PHY auto speed down */
	rtl_writephy(tp, 0x1f, 0x0007);
	rtl_writephy(tp, 0x1e, 0x002d);
	rtl_w1w0_phy(tp, 0x18, 0x0010, 0x0000);
	rtl_writephy(tp, 0x1f, 0x0000);
	rtl_w1w0_phy(tp, 0x14, 0x8000, 0x0000);

	/* Improve 10M EEE waveform */
	rtl_writephy(tp, 0x1f, 0x0005);
	rtl_writephy(tp, 0x05, 0x8b86);
	rtl_w1w0_phy(tp, 0x06, 0x0001, 0x0000);
	rtl_writephy(tp, 0x1f, 0x0000);
}

static void rtl8102e_hw_phy_config(struct rtl8169_private *tp)
{
	static const struct phy_reg phy_reg_init[] = {
		{ 0x1f, 0x0003 },
		{ 0x08, 0x441d },
		{ 0x01, 0x9100 },
		{ 0x1f, 0x0000 }
	};

	rtl_writephy(tp, 0x1f, 0x0000);
	rtl_patchphy(tp, 0x11, 1 << 12);
	rtl_patchphy(tp, 0x19, 1 << 13);
	rtl_patchphy(tp, 0x10, 1 << 15);

	rtl_writephy_batch(tp, phy_reg_init, ARRAY_SIZE(phy_reg_init));
}

static void rtl8105e_hw_phy_config(struct rtl8169_private *tp)
{
	static const struct phy_reg phy_reg_init[] = {
		{ 0x1f, 0x0005 },
		{ 0x1a, 0x0000 },
		{ 0x1f, 0x0000 },

		{ 0x1f, 0x0004 },
		{ 0x1c, 0x0000 },
		{ 0x1f, 0x0000 },

		{ 0x1f, 0x0001 },
		{ 0x15, 0x7701 },
		{ 0x1f, 0x0000 }
	};

	/* Disable ALDPS before ram code */
	rtl_writephy(tp, 0x1f, 0x0000);
	rtl_writephy(tp, 0x18, 0x0310);
	msleep(100);

	rtl_apply_firmware(tp);

	rtl_writephy_batch(tp, phy_reg_init, ARRAY_SIZE(phy_reg_init));
}

static void rtl_hw_phy_config(struct net_device *dev)
{
	struct rtl8169_private *tp = netdev_priv(dev);

	rtl8169_print_mac_version(tp);

	switch (tp->mac_version) {
	case RTL_GIGA_MAC_VER_01:
		break;
	case RTL_GIGA_MAC_VER_02:
	case RTL_GIGA_MAC_VER_03:
		rtl8169s_hw_phy_config(tp);
		break;
	case RTL_GIGA_MAC_VER_04:
		rtl8169sb_hw_phy_config(tp);
		break;
	case RTL_GIGA_MAC_VER_05:
		rtl8169scd_hw_phy_config(tp);
		break;
	case RTL_GIGA_MAC_VER_06:
		rtl8169sce_hw_phy_config(tp);
		break;
	case RTL_GIGA_MAC_VER_07:
	case RTL_GIGA_MAC_VER_08:
	case RTL_GIGA_MAC_VER_09:
		rtl8102e_hw_phy_config(tp);
		break;
	case RTL_GIGA_MAC_VER_11:
		rtl8168bb_hw_phy_config(tp);
		break;
	case RTL_GIGA_MAC_VER_12:
		rtl8168bef_hw_phy_config(tp);
		break;
	case RTL_GIGA_MAC_VER_17:
		rtl8168bef_hw_phy_config(tp);
		break;
	case RTL_GIGA_MAC_VER_18:
		rtl8168cp_1_hw_phy_config(tp);
		break;
	case RTL_GIGA_MAC_VER_19:
		rtl8168c_1_hw_phy_config(tp);
		break;
	case RTL_GIGA_MAC_VER_20:
		rtl8168c_2_hw_phy_config(tp);
		break;
	case RTL_GIGA_MAC_VER_21:
		rtl8168c_3_hw_phy_config(tp);
		break;
	case RTL_GIGA_MAC_VER_22:
		rtl8168c_4_hw_phy_config(tp);
		break;
	case RTL_GIGA_MAC_VER_23:
	case RTL_GIGA_MAC_VER_24:
		rtl8168cp_2_hw_phy_config(tp);
		break;
	case RTL_GIGA_MAC_VER_25:
		rtl8168d_1_hw_phy_config(tp);
		break;
	case RTL_GIGA_MAC_VER_26:
		rtl8168d_2_hw_phy_config(tp);
		break;
	case RTL_GIGA_MAC_VER_27:
		rtl8168d_3_hw_phy_config(tp);
		break;
	case RTL_GIGA_MAC_VER_28:
		rtl8168d_4_hw_phy_config(tp);
		break;
	case RTL_GIGA_MAC_VER_29:
	case RTL_GIGA_MAC_VER_30:
		rtl8105e_hw_phy_config(tp);
		break;
	case RTL_GIGA_MAC_VER_31:
		/* None. */
		break;
	case RTL_GIGA_MAC_VER_32:
	case RTL_GIGA_MAC_VER_33:
		rtl8168e_1_hw_phy_config(tp);
		break;
	case RTL_GIGA_MAC_VER_34:
		rtl8168e_2_hw_phy_config(tp);
		break;
	case RTL_GIGA_MAC_VER_35:
		rtl8168f_1_hw_phy_config(tp);
		break;
	case RTL_GIGA_MAC_VER_36:
		rtl8168f_2_hw_phy_config(tp);
		break;

	default:
		break;
	}
}

static void rtl_phy_work(struct rtl8169_private *tp)
{
	struct timer_list *timer = &tp->timer;
	void __iomem *ioaddr = tp->mmio_addr;
	unsigned long timeout = RTL8169_PHY_TIMEOUT;

	assert(tp->mac_version > RTL_GIGA_MAC_VER_01);

	if (tp->phy_reset_pending(tp)) {
		/*
		 * A busy loop could burn quite a few cycles on nowadays CPU.
		 * Let's delay the execution of the timer for a few ticks.
		 */
		timeout = HZ/10;
		goto out_mod_timer;
	}

	if (tp->link_ok(ioaddr))
		return;

	netif_warn(tp, link, tp->dev, "PHY reset until link up\n");

	tp->phy_reset_enable(tp);

out_mod_timer:
	mod_timer(timer, jiffies + timeout);
}

static void rtl_schedule_task(struct rtl8169_private *tp, enum rtl_flag flag)
{
	if (!test_and_set_bit(flag, tp->wk.flags))
		schedule_work(&tp->wk.work);
}

static void rtl8169_phy_timer(unsigned long __opaque)
{
	struct net_device *dev = (struct net_device *)__opaque;
	struct rtl8169_private *tp = netdev_priv(dev);

	rtl_schedule_task(tp, RTL_FLAG_TASK_PHY_PENDING);
}

static void rtl8169_release_board(struct pci_dev *pdev, struct net_device *dev,
				  void __iomem *ioaddr)
{
	iounmap(ioaddr);
	pci_release_regions(pdev);
	pci_clear_mwi(pdev);
	pci_disable_device(pdev);
	free_netdev(dev);
}

static void rtl8169_phy_reset(struct net_device *dev,
			      struct rtl8169_private *tp)
{
	unsigned int i;

	tp->phy_reset_enable(tp);
	for (i = 0; i < 100; i++) {
		if (!tp->phy_reset_pending(tp))
			return;
		msleep(1);
	}
	netif_err(tp, link, dev, "PHY reset failed\n");
}

static bool rtl_tbi_enabled(struct rtl8169_private *tp)
{
	void __iomem *ioaddr = tp->mmio_addr;

	return (tp->mac_version == RTL_GIGA_MAC_VER_01) &&
	    (RTL_R8(PHYstatus) & TBI_Enable);
}

static void rtl8169_init_phy(struct net_device *dev, struct rtl8169_private *tp)
{
	void __iomem *ioaddr = tp->mmio_addr;

	rtl_hw_phy_config(dev);

	if (tp->mac_version <= RTL_GIGA_MAC_VER_06) {
		dprintk("Set MAC Reg C+CR Offset 0x82h = 0x01h\n");
		RTL_W8(0x82, 0x01);
	}

	pci_write_config_byte(tp->pci_dev, PCI_LATENCY_TIMER, 0x40);

	if (tp->mac_version <= RTL_GIGA_MAC_VER_06)
		pci_write_config_byte(tp->pci_dev, PCI_CACHE_LINE_SIZE, 0x08);

	if (tp->mac_version == RTL_GIGA_MAC_VER_02) {
		dprintk("Set MAC Reg C+CR Offset 0x82h = 0x01h\n");
		RTL_W8(0x82, 0x01);
		dprintk("Set PHY Reg 0x0bh = 0x00h\n");
		rtl_writephy(tp, 0x0b, 0x0000); //w 0x0b 15 0 0
	}

	rtl8169_phy_reset(dev, tp);

	rtl8169_set_speed(dev, AUTONEG_ENABLE, SPEED_1000, DUPLEX_FULL,
			  ADVERTISED_10baseT_Half | ADVERTISED_10baseT_Full |
			  ADVERTISED_100baseT_Half | ADVERTISED_100baseT_Full |
			  (tp->mii.supports_gmii ?
			   ADVERTISED_1000baseT_Half |
			   ADVERTISED_1000baseT_Full : 0));

	if (rtl_tbi_enabled(tp))
		netif_info(tp, link, dev, "TBI auto-negotiating\n");
}

static void rtl_rar_set(struct rtl8169_private *tp, u8 *addr)
{
	void __iomem *ioaddr = tp->mmio_addr;
	u32 high;
	u32 low;

	low  = addr[0] | (addr[1] << 8) | (addr[2] << 16) | (addr[3] << 24);
	high = addr[4] | (addr[5] << 8);

	rtl_lock_work(tp);

	RTL_W8(Cfg9346, Cfg9346_Unlock);

	RTL_W32(MAC4, high);
	RTL_R32(MAC4);

	RTL_W32(MAC0, low);
	RTL_R32(MAC0);

	if (tp->mac_version == RTL_GIGA_MAC_VER_34) {
		const struct exgmac_reg e[] = {
			{ .addr = 0xe0, ERIAR_MASK_1111, .val = low },
			{ .addr = 0xe4, ERIAR_MASK_1111, .val = high },
			{ .addr = 0xf0, ERIAR_MASK_1111, .val = low << 16 },
			{ .addr = 0xf4, ERIAR_MASK_1111, .val = high << 16 |
								low  >> 16 },
		};

		rtl_write_exgmac_batch(ioaddr, e, ARRAY_SIZE(e));
	}

	RTL_W8(Cfg9346, Cfg9346_Lock);

	rtl_unlock_work(tp);
}

static int rtl_set_mac_address(struct net_device *dev, void *p)
{
	struct rtl8169_private *tp = netdev_priv(dev);
	struct sockaddr *addr = p;

	if (!is_valid_ether_addr(addr->sa_data))
		return -EADDRNOTAVAIL;

	memcpy(dev->dev_addr, addr->sa_data, dev->addr_len);

	rtl_rar_set(tp, dev->dev_addr);

	return 0;
}

static int rtl8169_ioctl(struct net_device *dev, struct ifreq *ifr, int cmd)
{
	struct rtl8169_private *tp = netdev_priv(dev);
	struct mii_ioctl_data *data = if_mii(ifr);

	return netif_running(dev) ? tp->do_ioctl(tp, data, cmd) : -ENODEV;
}

static int rtl_xmii_ioctl(struct rtl8169_private *tp,
			  struct mii_ioctl_data *data, int cmd)
{
	switch (cmd) {
	case SIOCGMIIPHY:
		data->phy_id = 32; /* Internal PHY */
		return 0;

	case SIOCGMIIREG:
		data->val_out = rtl_readphy(tp, data->reg_num & 0x1f);
		return 0;

	case SIOCSMIIREG:
		rtl_writephy(tp, data->reg_num & 0x1f, data->val_in);
		return 0;
	}
	return -EOPNOTSUPP;
}

static int rtl_tbi_ioctl(struct rtl8169_private *tp, struct mii_ioctl_data *data, int cmd)
{
	return -EOPNOTSUPP;
}

static void rtl_disable_msi(struct pci_dev *pdev, struct rtl8169_private *tp)
{
	if (tp->features & RTL_FEATURE_MSI) {
		pci_disable_msi(pdev);
		tp->features &= ~RTL_FEATURE_MSI;
	}
}

static void __devinit rtl_init_mdio_ops(struct rtl8169_private *tp)
{
	struct mdio_ops *ops = &tp->mdio_ops;

	switch (tp->mac_version) {
	case RTL_GIGA_MAC_VER_27:
		ops->write	= r8168dp_1_mdio_write;
		ops->read	= r8168dp_1_mdio_read;
		break;
	case RTL_GIGA_MAC_VER_28:
	case RTL_GIGA_MAC_VER_31:
		ops->write	= r8168dp_2_mdio_write;
		ops->read	= r8168dp_2_mdio_read;
		break;
	default:
		ops->write	= r8169_mdio_write;
		ops->read	= r8169_mdio_read;
		break;
	}
}

static void rtl_wol_suspend_quirk(struct rtl8169_private *tp)
{
	void __iomem *ioaddr = tp->mmio_addr;

	switch (tp->mac_version) {
	case RTL_GIGA_MAC_VER_29:
	case RTL_GIGA_MAC_VER_30:
	case RTL_GIGA_MAC_VER_32:
	case RTL_GIGA_MAC_VER_33:
	case RTL_GIGA_MAC_VER_34:
		RTL_W32(RxConfig, RTL_R32(RxConfig) |
			AcceptBroadcast | AcceptMulticast | AcceptMyPhys);
		break;
	default:
		break;
	}
}

static bool rtl_wol_pll_power_down(struct rtl8169_private *tp)
{
	if (!(__rtl8169_get_wol(tp) & WAKE_ANY))
		return false;

	rtl_writephy(tp, 0x1f, 0x0000);
	rtl_writephy(tp, MII_BMCR, 0x0000);

	rtl_wol_suspend_quirk(tp);

	return true;
}

static void r810x_phy_power_down(struct rtl8169_private *tp)
{
	rtl_writephy(tp, 0x1f, 0x0000);
	rtl_writephy(tp, MII_BMCR, BMCR_PDOWN);
}

static void r810x_phy_power_up(struct rtl8169_private *tp)
{
	rtl_writephy(tp, 0x1f, 0x0000);
	rtl_writephy(tp, MII_BMCR, BMCR_ANENABLE);
}

static void r810x_pll_power_down(struct rtl8169_private *tp)
{
	if (rtl_wol_pll_power_down(tp))
		return;

	r810x_phy_power_down(tp);
}

static void r810x_pll_power_up(struct rtl8169_private *tp)
{
	r810x_phy_power_up(tp);
}

static void r8168_phy_power_up(struct rtl8169_private *tp)
{
	rtl_writephy(tp, 0x1f, 0x0000);
	switch (tp->mac_version) {
	case RTL_GIGA_MAC_VER_11:
	case RTL_GIGA_MAC_VER_12:
	case RTL_GIGA_MAC_VER_17:
	case RTL_GIGA_MAC_VER_18:
	case RTL_GIGA_MAC_VER_19:
	case RTL_GIGA_MAC_VER_20:
	case RTL_GIGA_MAC_VER_21:
	case RTL_GIGA_MAC_VER_22:
	case RTL_GIGA_MAC_VER_23:
	case RTL_GIGA_MAC_VER_24:
	case RTL_GIGA_MAC_VER_25:
	case RTL_GIGA_MAC_VER_26:
	case RTL_GIGA_MAC_VER_27:
	case RTL_GIGA_MAC_VER_28:
	case RTL_GIGA_MAC_VER_31:
		rtl_writephy(tp, 0x0e, 0x0000);
		break;
	default:
		break;
	}
	rtl_writephy(tp, MII_BMCR, BMCR_ANENABLE);
}

static void r8168_phy_power_down(struct rtl8169_private *tp)
{
	rtl_writephy(tp, 0x1f, 0x0000);
	switch (tp->mac_version) {
	case RTL_GIGA_MAC_VER_32:
	case RTL_GIGA_MAC_VER_33:
		rtl_writephy(tp, MII_BMCR, BMCR_ANENABLE | BMCR_PDOWN);
		break;

	case RTL_GIGA_MAC_VER_11:
	case RTL_GIGA_MAC_VER_12:
	case RTL_GIGA_MAC_VER_17:
	case RTL_GIGA_MAC_VER_18:
	case RTL_GIGA_MAC_VER_19:
	case RTL_GIGA_MAC_VER_20:
	case RTL_GIGA_MAC_VER_21:
	case RTL_GIGA_MAC_VER_22:
	case RTL_GIGA_MAC_VER_23:
	case RTL_GIGA_MAC_VER_24:
	case RTL_GIGA_MAC_VER_25:
	case RTL_GIGA_MAC_VER_26:
	case RTL_GIGA_MAC_VER_27:
	case RTL_GIGA_MAC_VER_28:
	case RTL_GIGA_MAC_VER_31:
		rtl_writephy(tp, 0x0e, 0x0200);
	default:
		rtl_writephy(tp, MII_BMCR, BMCR_PDOWN);
		break;
	}
}

static void r8168_pll_power_down(struct rtl8169_private *tp)
{
	void __iomem *ioaddr = tp->mmio_addr;

	if ((tp->mac_version == RTL_GIGA_MAC_VER_27 ||
	     tp->mac_version == RTL_GIGA_MAC_VER_28 ||
	     tp->mac_version == RTL_GIGA_MAC_VER_31) &&
	    r8168dp_check_dash(tp)) {
		return;
	}

	if ((tp->mac_version == RTL_GIGA_MAC_VER_23 ||
	     tp->mac_version == RTL_GIGA_MAC_VER_24) &&
	    (RTL_R16(CPlusCmd) & ASF)) {
		return;
	}

	if (tp->mac_version == RTL_GIGA_MAC_VER_32 ||
	    tp->mac_version == RTL_GIGA_MAC_VER_33)
		rtl_ephy_write(ioaddr, 0x19, 0xff64);

	if (rtl_wol_pll_power_down(tp))
		return;

	r8168_phy_power_down(tp);

	switch (tp->mac_version) {
	case RTL_GIGA_MAC_VER_25:
	case RTL_GIGA_MAC_VER_26:
	case RTL_GIGA_MAC_VER_27:
	case RTL_GIGA_MAC_VER_28:
	case RTL_GIGA_MAC_VER_31:
	case RTL_GIGA_MAC_VER_32:
	case RTL_GIGA_MAC_VER_33:
		RTL_W8(PMCH, RTL_R8(PMCH) & ~0x80);
		break;
	}
}

static void r8168_pll_power_up(struct rtl8169_private *tp)
{
	void __iomem *ioaddr = tp->mmio_addr;

	if ((tp->mac_version == RTL_GIGA_MAC_VER_27 ||
	     tp->mac_version == RTL_GIGA_MAC_VER_28 ||
	     tp->mac_version == RTL_GIGA_MAC_VER_31) &&
	    r8168dp_check_dash(tp)) {
		return;
	}

	switch (tp->mac_version) {
	case RTL_GIGA_MAC_VER_25:
	case RTL_GIGA_MAC_VER_26:
	case RTL_GIGA_MAC_VER_27:
	case RTL_GIGA_MAC_VER_28:
	case RTL_GIGA_MAC_VER_31:
	case RTL_GIGA_MAC_VER_32:
	case RTL_GIGA_MAC_VER_33:
		RTL_W8(PMCH, RTL_R8(PMCH) | 0x80);
		break;
	}

	r8168_phy_power_up(tp);
}

static void rtl_generic_op(struct rtl8169_private *tp,
			   void (*op)(struct rtl8169_private *))
{
	if (op)
		op(tp);
}

static void rtl_pll_power_down(struct rtl8169_private *tp)
{
	rtl_generic_op(tp, tp->pll_power_ops.down);
}

static void rtl_pll_power_up(struct rtl8169_private *tp)
{
	rtl_generic_op(tp, tp->pll_power_ops.up);
}

static void __devinit rtl_init_pll_power_ops(struct rtl8169_private *tp)
{
	struct pll_power_ops *ops = &tp->pll_power_ops;

	switch (tp->mac_version) {
	case RTL_GIGA_MAC_VER_07:
	case RTL_GIGA_MAC_VER_08:
	case RTL_GIGA_MAC_VER_09:
	case RTL_GIGA_MAC_VER_10:
	case RTL_GIGA_MAC_VER_16:
	case RTL_GIGA_MAC_VER_29:
	case RTL_GIGA_MAC_VER_30:
		ops->down	= r810x_pll_power_down;
		ops->up		= r810x_pll_power_up;
		break;

	case RTL_GIGA_MAC_VER_11:
	case RTL_GIGA_MAC_VER_12:
	case RTL_GIGA_MAC_VER_17:
	case RTL_GIGA_MAC_VER_18:
	case RTL_GIGA_MAC_VER_19:
	case RTL_GIGA_MAC_VER_20:
	case RTL_GIGA_MAC_VER_21:
	case RTL_GIGA_MAC_VER_22:
	case RTL_GIGA_MAC_VER_23:
	case RTL_GIGA_MAC_VER_24:
	case RTL_GIGA_MAC_VER_25:
	case RTL_GIGA_MAC_VER_26:
	case RTL_GIGA_MAC_VER_27:
	case RTL_GIGA_MAC_VER_28:
	case RTL_GIGA_MAC_VER_31:
	case RTL_GIGA_MAC_VER_32:
	case RTL_GIGA_MAC_VER_33:
	case RTL_GIGA_MAC_VER_34:
	case RTL_GIGA_MAC_VER_35:
	case RTL_GIGA_MAC_VER_36:
		ops->down	= r8168_pll_power_down;
		ops->up		= r8168_pll_power_up;
		break;

	default:
		ops->down	= NULL;
		ops->up		= NULL;
		break;
	}
}

static void rtl_init_rxcfg(struct rtl8169_private *tp)
{
	void __iomem *ioaddr = tp->mmio_addr;

	switch (tp->mac_version) {
	case RTL_GIGA_MAC_VER_01:
	case RTL_GIGA_MAC_VER_02:
	case RTL_GIGA_MAC_VER_03:
	case RTL_GIGA_MAC_VER_04:
	case RTL_GIGA_MAC_VER_05:
	case RTL_GIGA_MAC_VER_06:
	case RTL_GIGA_MAC_VER_10:
	case RTL_GIGA_MAC_VER_11:
	case RTL_GIGA_MAC_VER_12:
	case RTL_GIGA_MAC_VER_13:
	case RTL_GIGA_MAC_VER_14:
	case RTL_GIGA_MAC_VER_15:
	case RTL_GIGA_MAC_VER_16:
	case RTL_GIGA_MAC_VER_17:
		RTL_W32(RxConfig, RX_FIFO_THRESH | RX_DMA_BURST);
		break;
	case RTL_GIGA_MAC_VER_18:
	case RTL_GIGA_MAC_VER_19:
	case RTL_GIGA_MAC_VER_20:
	case RTL_GIGA_MAC_VER_21:
	case RTL_GIGA_MAC_VER_22:
	case RTL_GIGA_MAC_VER_23:
	case RTL_GIGA_MAC_VER_24:
		RTL_W32(RxConfig, RX128_INT_EN | RX_MULTI_EN | RX_DMA_BURST);
		break;
	default:
		RTL_W32(RxConfig, RX128_INT_EN | RX_DMA_BURST);
		break;
	}
}

static void rtl8169_init_ring_indexes(struct rtl8169_private *tp)
{
	tp->dirty_tx = tp->dirty_rx = tp->cur_tx = tp->cur_rx = 0;
}

static void rtl_hw_jumbo_enable(struct rtl8169_private *tp)
{
	void __iomem *ioaddr = tp->mmio_addr;

	RTL_W8(Cfg9346, Cfg9346_Unlock);
	rtl_generic_op(tp, tp->jumbo_ops.enable);
	RTL_W8(Cfg9346, Cfg9346_Lock);
}

static void rtl_hw_jumbo_disable(struct rtl8169_private *tp)
{
	void __iomem *ioaddr = tp->mmio_addr;

	RTL_W8(Cfg9346, Cfg9346_Unlock);
	rtl_generic_op(tp, tp->jumbo_ops.disable);
	RTL_W8(Cfg9346, Cfg9346_Lock);
}

static void r8168c_hw_jumbo_enable(struct rtl8169_private *tp)
{
	void __iomem *ioaddr = tp->mmio_addr;

	RTL_W8(Config3, RTL_R8(Config3) | Jumbo_En0);
	RTL_W8(Config4, RTL_R8(Config4) | Jumbo_En1);
	rtl_tx_performance_tweak(tp->pci_dev, 0x2 << MAX_READ_REQUEST_SHIFT);
}

static void r8168c_hw_jumbo_disable(struct rtl8169_private *tp)
{
	void __iomem *ioaddr = tp->mmio_addr;

	RTL_W8(Config3, RTL_R8(Config3) & ~Jumbo_En0);
	RTL_W8(Config4, RTL_R8(Config4) & ~Jumbo_En1);
	rtl_tx_performance_tweak(tp->pci_dev, 0x5 << MAX_READ_REQUEST_SHIFT);
}

static void r8168dp_hw_jumbo_enable(struct rtl8169_private *tp)
{
	void __iomem *ioaddr = tp->mmio_addr;

	RTL_W8(Config3, RTL_R8(Config3) | Jumbo_En0);
}

static void r8168dp_hw_jumbo_disable(struct rtl8169_private *tp)
{
	void __iomem *ioaddr = tp->mmio_addr;

	RTL_W8(Config3, RTL_R8(Config3) & ~Jumbo_En0);
}

static void r8168e_hw_jumbo_enable(struct rtl8169_private *tp)
{
	void __iomem *ioaddr = tp->mmio_addr;

	RTL_W8(MaxTxPacketSize, 0x3f);
	RTL_W8(Config3, RTL_R8(Config3) | Jumbo_En0);
	RTL_W8(Config4, RTL_R8(Config4) | 0x01);
	rtl_tx_performance_tweak(tp->pci_dev, 0x2 << MAX_READ_REQUEST_SHIFT);
}

static void r8168e_hw_jumbo_disable(struct rtl8169_private *tp)
{
	void __iomem *ioaddr = tp->mmio_addr;

	RTL_W8(MaxTxPacketSize, 0x0c);
	RTL_W8(Config3, RTL_R8(Config3) & ~Jumbo_En0);
	RTL_W8(Config4, RTL_R8(Config4) & ~0x01);
	rtl_tx_performance_tweak(tp->pci_dev, 0x5 << MAX_READ_REQUEST_SHIFT);
}

static void r8168b_0_hw_jumbo_enable(struct rtl8169_private *tp)
{
	rtl_tx_performance_tweak(tp->pci_dev,
		(0x2 << MAX_READ_REQUEST_SHIFT) | PCI_EXP_DEVCTL_NOSNOOP_EN);
}

static void r8168b_0_hw_jumbo_disable(struct rtl8169_private *tp)
{
	rtl_tx_performance_tweak(tp->pci_dev,
		(0x5 << MAX_READ_REQUEST_SHIFT) | PCI_EXP_DEVCTL_NOSNOOP_EN);
}

static void r8168b_1_hw_jumbo_enable(struct rtl8169_private *tp)
{
	void __iomem *ioaddr = tp->mmio_addr;

	r8168b_0_hw_jumbo_enable(tp);

	RTL_W8(Config4, RTL_R8(Config4) | (1 << 0));
}

static void r8168b_1_hw_jumbo_disable(struct rtl8169_private *tp)
{
	void __iomem *ioaddr = tp->mmio_addr;

	r8168b_0_hw_jumbo_disable(tp);

	RTL_W8(Config4, RTL_R8(Config4) & ~(1 << 0));
}

static void __devinit rtl_init_jumbo_ops(struct rtl8169_private *tp)
{
	struct jumbo_ops *ops = &tp->jumbo_ops;

	switch (tp->mac_version) {
	case RTL_GIGA_MAC_VER_11:
		ops->disable	= r8168b_0_hw_jumbo_disable;
		ops->enable	= r8168b_0_hw_jumbo_enable;
		break;
	case RTL_GIGA_MAC_VER_12:
	case RTL_GIGA_MAC_VER_17:
		ops->disable	= r8168b_1_hw_jumbo_disable;
		ops->enable	= r8168b_1_hw_jumbo_enable;
		break;
	case RTL_GIGA_MAC_VER_18: /* Wild guess. Needs info from Realtek. */
	case RTL_GIGA_MAC_VER_19:
	case RTL_GIGA_MAC_VER_20:
	case RTL_GIGA_MAC_VER_21: /* Wild guess. Needs info from Realtek. */
	case RTL_GIGA_MAC_VER_22:
	case RTL_GIGA_MAC_VER_23:
	case RTL_GIGA_MAC_VER_24:
	case RTL_GIGA_MAC_VER_25:
	case RTL_GIGA_MAC_VER_26:
		ops->disable	= r8168c_hw_jumbo_disable;
		ops->enable	= r8168c_hw_jumbo_enable;
		break;
	case RTL_GIGA_MAC_VER_27:
	case RTL_GIGA_MAC_VER_28:
		ops->disable	= r8168dp_hw_jumbo_disable;
		ops->enable	= r8168dp_hw_jumbo_enable;
		break;
	case RTL_GIGA_MAC_VER_31: /* Wild guess. Needs info from Realtek. */
	case RTL_GIGA_MAC_VER_32:
	case RTL_GIGA_MAC_VER_33:
	case RTL_GIGA_MAC_VER_34:
		ops->disable	= r8168e_hw_jumbo_disable;
		ops->enable	= r8168e_hw_jumbo_enable;
		break;

	/*
	 * No action needed for jumbo frames with 8169.
	 * No jumbo for 810x at all.
	 */
	default:
		ops->disable	= NULL;
		ops->enable	= NULL;
		break;
	}
}

static void rtl_hw_reset(struct rtl8169_private *tp)
{
	void __iomem *ioaddr = tp->mmio_addr;
	int i;

	/* Soft reset the chip. */
	RTL_W8(ChipCmd, CmdReset);

	/* Check that the chip has finished the reset. */
	for (i = 0; i < 100; i++) {
		if ((RTL_R8(ChipCmd) & CmdReset) == 0)
			break;
		udelay(100);
	}
}

static void rtl_request_uncached_firmware(struct rtl8169_private *tp)
{
	struct rtl_fw *rtl_fw;
	const char *name;
	int rc = -ENOMEM;

	name = rtl_lookup_firmware_name(tp);
	if (!name)
		goto out_no_firmware;

	rtl_fw = kzalloc(sizeof(*rtl_fw), GFP_KERNEL);
	if (!rtl_fw)
		goto err_warn;

	rc = request_firmware(&rtl_fw->fw, name, &tp->pci_dev->dev);
	if (rc < 0)
		goto err_free;

	rc = rtl_check_firmware(tp, rtl_fw);
	if (rc < 0)
		goto err_release_firmware;

	tp->rtl_fw = rtl_fw;
out:
	return;

err_release_firmware:
	release_firmware(rtl_fw->fw);
err_free:
	kfree(rtl_fw);
err_warn:
	netif_warn(tp, ifup, tp->dev, "unable to load firmware patch %s (%d)\n",
		   name, rc);
out_no_firmware:
	tp->rtl_fw = NULL;
	goto out;
}

static void rtl_request_firmware(struct rtl8169_private *tp)
{
	if (IS_ERR(tp->rtl_fw))
		rtl_request_uncached_firmware(tp);
}

static void rtl_rx_close(struct rtl8169_private *tp)
{
	void __iomem *ioaddr = tp->mmio_addr;

	RTL_W32(RxConfig, RTL_R32(RxConfig) & ~RX_CONFIG_ACCEPT_MASK);
}

static void rtl8169_hw_reset(struct rtl8169_private *tp)
{
	void __iomem *ioaddr = tp->mmio_addr;

	/* Disable interrupts */
	rtl8169_irq_mask_and_ack(tp);

	rtl_rx_close(tp);

	if (tp->mac_version == RTL_GIGA_MAC_VER_27 ||
	    tp->mac_version == RTL_GIGA_MAC_VER_28 ||
	    tp->mac_version == RTL_GIGA_MAC_VER_31) {
		while (RTL_R8(TxPoll) & NPQ)
			udelay(20);
	} else if (tp->mac_version == RTL_GIGA_MAC_VER_34 ||
	           tp->mac_version == RTL_GIGA_MAC_VER_35 ||
	           tp->mac_version == RTL_GIGA_MAC_VER_36) {
		RTL_W8(ChipCmd, RTL_R8(ChipCmd) | StopReq);
		while (!(RTL_R32(TxConfig) & TXCFG_EMPTY))
			udelay(100);
	} else {
		RTL_W8(ChipCmd, RTL_R8(ChipCmd) | StopReq);
		udelay(100);
	}

	rtl_hw_reset(tp);
}

static void rtl_set_rx_tx_config_registers(struct rtl8169_private *tp)
{
	void __iomem *ioaddr = tp->mmio_addr;

	/* Set DMA burst size and Interframe Gap Time */
	RTL_W32(TxConfig, (TX_DMA_BURST << TxDMAShift) |
		(InterFrameGap << TxInterFrameGapShift));
}

static void rtl_hw_start(struct net_device *dev)
{
	struct rtl8169_private *tp = netdev_priv(dev);

	tp->hw_start(dev);

	rtl_irq_enable_all(tp);
}

static void rtl_set_rx_tx_desc_registers(struct rtl8169_private *tp,
					 void __iomem *ioaddr)
{
	/*
	 * Magic spell: some iop3xx ARM board needs the TxDescAddrHigh
	 * register to be written before TxDescAddrLow to work.
	 * Switching from MMIO to I/O access fixes the issue as well.
	 */
	RTL_W32(TxDescStartAddrHigh, ((u64) tp->TxPhyAddr) >> 32);
	RTL_W32(TxDescStartAddrLow, ((u64) tp->TxPhyAddr) & DMA_BIT_MASK(32));
	RTL_W32(RxDescAddrHigh, ((u64) tp->RxPhyAddr) >> 32);
	RTL_W32(RxDescAddrLow, ((u64) tp->RxPhyAddr) & DMA_BIT_MASK(32));
}

static u16 rtl_rw_cpluscmd(void __iomem *ioaddr)
{
	u16 cmd;

	cmd = RTL_R16(CPlusCmd);
	RTL_W16(CPlusCmd, cmd);
	return cmd;
}

static void rtl_set_rx_max_size(void __iomem *ioaddr, unsigned int rx_buf_sz)
{
	/* Low hurts. Let's disable the filtering. */
	RTL_W16(RxMaxSize, rx_buf_sz + 1);
}

static void rtl8169_set_magic_reg(void __iomem *ioaddr, unsigned mac_version)
{
	static const struct rtl_cfg2_info {
		u32 mac_version;
		u32 clk;
		u32 val;
	} cfg2_info [] = {
		{ RTL_GIGA_MAC_VER_05, PCI_Clock_33MHz, 0x000fff00 }, // 8110SCd
		{ RTL_GIGA_MAC_VER_05, PCI_Clock_66MHz, 0x000fffff },
		{ RTL_GIGA_MAC_VER_06, PCI_Clock_33MHz, 0x00ffff00 }, // 8110SCe
		{ RTL_GIGA_MAC_VER_06, PCI_Clock_66MHz, 0x00ffffff }
	};
	const struct rtl_cfg2_info *p = cfg2_info;
	unsigned int i;
	u32 clk;

	clk = RTL_R8(Config2) & PCI_Clock_66MHz;
	for (i = 0; i < ARRAY_SIZE(cfg2_info); i++, p++) {
		if ((p->mac_version == mac_version) && (p->clk == clk)) {
			RTL_W32(0x7c, p->val);
			break;
		}
	}
}

static void rtl_set_rx_mode(struct net_device *dev)
{
	struct rtl8169_private *tp = netdev_priv(dev);
	void __iomem *ioaddr = tp->mmio_addr;
	u32 mc_filter[2];	/* Multicast hash filter */
	int rx_mode;
	u32 tmp = 0;

	if (dev->flags & IFF_PROMISC) {
		/* Unconditionally log net taps. */
		netif_notice(tp, link, dev, "Promiscuous mode enabled\n");
		rx_mode =
		    AcceptBroadcast | AcceptMulticast | AcceptMyPhys |
		    AcceptAllPhys;
		mc_filter[1] = mc_filter[0] = 0xffffffff;
	} else if ((netdev_mc_count(dev) > multicast_filter_limit) ||
		   (dev->flags & IFF_ALLMULTI)) {
		/* Too many to filter perfectly -- accept all multicasts. */
		rx_mode = AcceptBroadcast | AcceptMulticast | AcceptMyPhys;
		mc_filter[1] = mc_filter[0] = 0xffffffff;
	} else {
		struct netdev_hw_addr *ha;

		rx_mode = AcceptBroadcast | AcceptMyPhys;
		mc_filter[1] = mc_filter[0] = 0;
		netdev_for_each_mc_addr(ha, dev) {
			int bit_nr = ether_crc(ETH_ALEN, ha->addr) >> 26;
			mc_filter[bit_nr >> 5] |= 1 << (bit_nr & 31);
			rx_mode |= AcceptMulticast;
		}
	}

	if (dev->features & NETIF_F_RXALL)
		rx_mode |= (AcceptErr | AcceptRunt);

	tmp = (RTL_R32(RxConfig) & ~RX_CONFIG_ACCEPT_MASK) | rx_mode;

	if (tp->mac_version > RTL_GIGA_MAC_VER_06) {
		u32 data = mc_filter[0];

		mc_filter[0] = swab32(mc_filter[1]);
		mc_filter[1] = swab32(data);
	}

	RTL_W32(MAR0 + 4, mc_filter[1]);
	RTL_W32(MAR0 + 0, mc_filter[0]);

	RTL_W32(RxConfig, tmp);
}

static void rtl_hw_start_8169(struct net_device *dev)
{
	struct rtl8169_private *tp = netdev_priv(dev);
	void __iomem *ioaddr = tp->mmio_addr;
	struct pci_dev *pdev = tp->pci_dev;

	if (tp->mac_version == RTL_GIGA_MAC_VER_05) {
		RTL_W16(CPlusCmd, RTL_R16(CPlusCmd) | PCIMulRW);
		pci_write_config_byte(pdev, PCI_CACHE_LINE_SIZE, 0x08);
	}

	RTL_W8(Cfg9346, Cfg9346_Unlock);
	if (tp->mac_version == RTL_GIGA_MAC_VER_01 ||
	    tp->mac_version == RTL_GIGA_MAC_VER_02 ||
	    tp->mac_version == RTL_GIGA_MAC_VER_03 ||
	    tp->mac_version == RTL_GIGA_MAC_VER_04)
		RTL_W8(ChipCmd, CmdTxEnb | CmdRxEnb);

	rtl_init_rxcfg(tp);

	RTL_W8(EarlyTxThres, NoEarlyTx);

	rtl_set_rx_max_size(ioaddr, rx_buf_sz);

	if (tp->mac_version == RTL_GIGA_MAC_VER_01 ||
	    tp->mac_version == RTL_GIGA_MAC_VER_02 ||
	    tp->mac_version == RTL_GIGA_MAC_VER_03 ||
	    tp->mac_version == RTL_GIGA_MAC_VER_04)
		rtl_set_rx_tx_config_registers(tp);

	tp->cp_cmd |= rtl_rw_cpluscmd(ioaddr) | PCIMulRW;

	if (tp->mac_version == RTL_GIGA_MAC_VER_02 ||
	    tp->mac_version == RTL_GIGA_MAC_VER_03) {
		dprintk("Set MAC Reg C+CR Offset 0xE0. "
			"Bit-3 and bit-14 MUST be 1\n");
		tp->cp_cmd |= (1 << 14);
	}

	RTL_W16(CPlusCmd, tp->cp_cmd);

	rtl8169_set_magic_reg(ioaddr, tp->mac_version);

	/*
	 * Undocumented corner. Supposedly:
	 * (TxTimer << 12) | (TxPackets << 8) | (RxTimer << 4) | RxPackets
	 */
	RTL_W16(IntrMitigate, 0x0000);

	rtl_set_rx_tx_desc_registers(tp, ioaddr);

	if (tp->mac_version != RTL_GIGA_MAC_VER_01 &&
	    tp->mac_version != RTL_GIGA_MAC_VER_02 &&
	    tp->mac_version != RTL_GIGA_MAC_VER_03 &&
	    tp->mac_version != RTL_GIGA_MAC_VER_04) {
		RTL_W8(ChipCmd, CmdTxEnb | CmdRxEnb);
		rtl_set_rx_tx_config_registers(tp);
	}

	RTL_W8(Cfg9346, Cfg9346_Lock);

	/* Initially a 10 us delay. Turned it into a PCI commit. - FR */
	RTL_R8(IntrMask);

	RTL_W32(RxMissed, 0);

	rtl_set_rx_mode(dev);

	/* no early-rx interrupts */
	RTL_W16(MultiIntr, RTL_R16(MultiIntr) & 0xF000);
}

static void rtl_csi_access_enable(void __iomem *ioaddr, u32 bits)
{
	u32 csi;

	csi = rtl_csi_read(ioaddr, 0x070c) & 0x00ffffff;
	rtl_csi_write(ioaddr, 0x070c, csi | bits);
}

static void rtl_csi_access_enable_1(void __iomem *ioaddr)
{
	rtl_csi_access_enable(ioaddr, 0x17000000);
}

static void rtl_csi_access_enable_2(void __iomem *ioaddr)
{
	rtl_csi_access_enable(ioaddr, 0x27000000);
}

struct ephy_info {
	unsigned int offset;
	u16 mask;
	u16 bits;
};

static void rtl_ephy_init(void __iomem *ioaddr, const struct ephy_info *e, int len)
{
	u16 w;

	while (len-- > 0) {
		w = (rtl_ephy_read(ioaddr, e->offset) & ~e->mask) | e->bits;
		rtl_ephy_write(ioaddr, e->offset, w);
		e++;
	}
}

static void rtl_disable_clock_request(struct pci_dev *pdev)
{
	int cap = pci_pcie_cap(pdev);

	if (cap) {
		u16 ctl;

		pci_read_config_word(pdev, cap + PCI_EXP_LNKCTL, &ctl);
		ctl &= ~PCI_EXP_LNKCTL_CLKREQ_EN;
		pci_write_config_word(pdev, cap + PCI_EXP_LNKCTL, ctl);
	}
}

static void rtl_enable_clock_request(struct pci_dev *pdev)
{
	int cap = pci_pcie_cap(pdev);

	if (cap) {
		u16 ctl;

<<<<<<< HEAD
	/*
	 * Rx and Tx descriptors needs 256 bytes alignment.
	 * dma_alloc_coherent provides more.
	 */
	tp->TxDescArray = dma_alloc_coherent(&pdev->dev, R8169_TX_RING_BYTES,
					     &tp->TxPhyAddr, GFP_KERNEL);
	if (!tp->TxDescArray)
		goto err_pm_runtime_put;
=======
		pci_read_config_word(pdev, cap + PCI_EXP_LNKCTL, &ctl);
		ctl |= PCI_EXP_LNKCTL_CLKREQ_EN;
		pci_write_config_word(pdev, cap + PCI_EXP_LNKCTL, ctl);
	}
}
>>>>>>> 00341028

#define R8168_CPCMD_QUIRK_MASK (\
	EnableBist | \
	Mac_dbgo_oe | \
	Force_half_dup | \
	Force_rxflow_en | \
	Force_txflow_en | \
	Cxpl_dbg_sel | \
	ASF | \
	PktCntrDisable | \
	Mac_dbgo_sel)

static void rtl_hw_start_8168bb(void __iomem *ioaddr, struct pci_dev *pdev)
{
	RTL_W8(Config3, RTL_R8(Config3) & ~Beacon_en);

	RTL_W16(CPlusCmd, RTL_R16(CPlusCmd) & ~R8168_CPCMD_QUIRK_MASK);

	rtl_tx_performance_tweak(pdev,
		(0x5 << MAX_READ_REQUEST_SHIFT) | PCI_EXP_DEVCTL_NOSNOOP_EN);
}

static void rtl_hw_start_8168bef(void __iomem *ioaddr, struct pci_dev *pdev)
{
	rtl_hw_start_8168bb(ioaddr, pdev);

	RTL_W8(MaxTxPacketSize, TxPacketMax);

	RTL_W8(Config4, RTL_R8(Config4) & ~(1 << 0));
}

static void __rtl_hw_start_8168cp(void __iomem *ioaddr, struct pci_dev *pdev)
{
	RTL_W8(Config1, RTL_R8(Config1) | Speed_down);

	RTL_W8(Config3, RTL_R8(Config3) & ~Beacon_en);

	rtl_tx_performance_tweak(pdev, 0x5 << MAX_READ_REQUEST_SHIFT);

	rtl_disable_clock_request(pdev);

	RTL_W16(CPlusCmd, RTL_R16(CPlusCmd) & ~R8168_CPCMD_QUIRK_MASK);
}

static void rtl_hw_start_8168cp_1(void __iomem *ioaddr, struct pci_dev *pdev)
{
	static const struct ephy_info e_info_8168cp[] = {
		{ 0x01, 0,	0x0001 },
		{ 0x02, 0x0800,	0x1000 },
		{ 0x03, 0,	0x0042 },
		{ 0x06, 0x0080,	0x0000 },
		{ 0x07, 0,	0x2000 }
	};

	rtl_csi_access_enable_2(ioaddr);

	rtl_ephy_init(ioaddr, e_info_8168cp, ARRAY_SIZE(e_info_8168cp));

	__rtl_hw_start_8168cp(ioaddr, pdev);
}

static void rtl_hw_start_8168cp_2(void __iomem *ioaddr, struct pci_dev *pdev)
{
	rtl_csi_access_enable_2(ioaddr);

	RTL_W8(Config3, RTL_R8(Config3) & ~Beacon_en);

	rtl_tx_performance_tweak(pdev, 0x5 << MAX_READ_REQUEST_SHIFT);

	RTL_W16(CPlusCmd, RTL_R16(CPlusCmd) & ~R8168_CPCMD_QUIRK_MASK);
}

static void rtl_hw_start_8168cp_3(void __iomem *ioaddr, struct pci_dev *pdev)
{
	rtl_csi_access_enable_2(ioaddr);

	RTL_W8(Config3, RTL_R8(Config3) & ~Beacon_en);

	/* Magic. */
	RTL_W8(DBG_REG, 0x20);

	RTL_W8(MaxTxPacketSize, TxPacketMax);

	rtl_tx_performance_tweak(pdev, 0x5 << MAX_READ_REQUEST_SHIFT);

	RTL_W16(CPlusCmd, RTL_R16(CPlusCmd) & ~R8168_CPCMD_QUIRK_MASK);
}

static void rtl_hw_start_8168c_1(void __iomem *ioaddr, struct pci_dev *pdev)
{
	static const struct ephy_info e_info_8168c_1[] = {
		{ 0x02, 0x0800,	0x1000 },
		{ 0x03, 0,	0x0002 },
		{ 0x06, 0x0080,	0x0000 }
	};

	rtl_csi_access_enable_2(ioaddr);

	RTL_W8(DBG_REG, 0x06 | FIX_NAK_1 | FIX_NAK_2);

	rtl_ephy_init(ioaddr, e_info_8168c_1, ARRAY_SIZE(e_info_8168c_1));

	__rtl_hw_start_8168cp(ioaddr, pdev);
}

static void rtl_hw_start_8168c_2(void __iomem *ioaddr, struct pci_dev *pdev)
{
	static const struct ephy_info e_info_8168c_2[] = {
		{ 0x01, 0,	0x0001 },
		{ 0x03, 0x0400,	0x0220 }
	};

	rtl_csi_access_enable_2(ioaddr);

	rtl_ephy_init(ioaddr, e_info_8168c_2, ARRAY_SIZE(e_info_8168c_2));

	__rtl_hw_start_8168cp(ioaddr, pdev);
}

static void rtl_hw_start_8168c_3(void __iomem *ioaddr, struct pci_dev *pdev)
{
	rtl_hw_start_8168c_2(ioaddr, pdev);
}

static void rtl_hw_start_8168c_4(void __iomem *ioaddr, struct pci_dev *pdev)
{
	rtl_csi_access_enable_2(ioaddr);

	__rtl_hw_start_8168cp(ioaddr, pdev);
}

static void rtl_hw_start_8168d(void __iomem *ioaddr, struct pci_dev *pdev)
{
	rtl_csi_access_enable_2(ioaddr);

	rtl_disable_clock_request(pdev);

	RTL_W8(MaxTxPacketSize, TxPacketMax);

	rtl_tx_performance_tweak(pdev, 0x5 << MAX_READ_REQUEST_SHIFT);

	RTL_W16(CPlusCmd, RTL_R16(CPlusCmd) & ~R8168_CPCMD_QUIRK_MASK);
}

static void rtl_hw_start_8168dp(void __iomem *ioaddr, struct pci_dev *pdev)
{
	rtl_csi_access_enable_1(ioaddr);

	rtl_tx_performance_tweak(pdev, 0x5 << MAX_READ_REQUEST_SHIFT);

	RTL_W8(MaxTxPacketSize, TxPacketMax);

	rtl_disable_clock_request(pdev);
}

static void rtl_hw_start_8168d_4(void __iomem *ioaddr, struct pci_dev *pdev)
{
	static const struct ephy_info e_info_8168d_4[] = {
		{ 0x0b, ~0,	0x48 },
		{ 0x19, 0x20,	0x50 },
		{ 0x0c, ~0,	0x20 }
	};
	int i;

	rtl_csi_access_enable_1(ioaddr);

	rtl_tx_performance_tweak(pdev, 0x5 << MAX_READ_REQUEST_SHIFT);

	RTL_W8(MaxTxPacketSize, TxPacketMax);

	for (i = 0; i < ARRAY_SIZE(e_info_8168d_4); i++) {
		const struct ephy_info *e = e_info_8168d_4 + i;
		u16 w;

		w = rtl_ephy_read(ioaddr, e->offset);
		rtl_ephy_write(ioaddr, 0x03, (w & e->mask) | e->bits);
	}

	rtl_enable_clock_request(pdev);
}

static void rtl_hw_start_8168e_1(void __iomem *ioaddr, struct pci_dev *pdev)
{
	static const struct ephy_info e_info_8168e_1[] = {
		{ 0x00, 0x0200,	0x0100 },
		{ 0x00, 0x0000,	0x0004 },
		{ 0x06, 0x0002,	0x0001 },
		{ 0x06, 0x0000,	0x0030 },
		{ 0x07, 0x0000,	0x2000 },
		{ 0x00, 0x0000,	0x0020 },
		{ 0x03, 0x5800,	0x2000 },
		{ 0x03, 0x0000,	0x0001 },
		{ 0x01, 0x0800,	0x1000 },
		{ 0x07, 0x0000,	0x4000 },
		{ 0x1e, 0x0000,	0x2000 },
		{ 0x19, 0xffff,	0xfe6c },
		{ 0x0a, 0x0000,	0x0040 }
	};

	rtl_csi_access_enable_2(ioaddr);

	rtl_ephy_init(ioaddr, e_info_8168e_1, ARRAY_SIZE(e_info_8168e_1));

	rtl_tx_performance_tweak(pdev, 0x5 << MAX_READ_REQUEST_SHIFT);

	RTL_W8(MaxTxPacketSize, TxPacketMax);

	rtl_disable_clock_request(pdev);

	/* Reset tx FIFO pointer */
	RTL_W32(MISC, RTL_R32(MISC) | TXPLA_RST);
	RTL_W32(MISC, RTL_R32(MISC) & ~TXPLA_RST);

	RTL_W8(Config5, RTL_R8(Config5) & ~Spi_en);
}

static void rtl_hw_start_8168e_2(void __iomem *ioaddr, struct pci_dev *pdev)
{
	static const struct ephy_info e_info_8168e_2[] = {
		{ 0x09, 0x0000,	0x0080 },
		{ 0x19, 0x0000,	0x0224 }
	};

	rtl_csi_access_enable_1(ioaddr);

	rtl_ephy_init(ioaddr, e_info_8168e_2, ARRAY_SIZE(e_info_8168e_2));

	rtl_tx_performance_tweak(pdev, 0x5 << MAX_READ_REQUEST_SHIFT);

	rtl_eri_write(ioaddr, 0xc0, ERIAR_MASK_0011, 0x0000, ERIAR_EXGMAC);
	rtl_eri_write(ioaddr, 0xb8, ERIAR_MASK_0011, 0x0000, ERIAR_EXGMAC);
	rtl_eri_write(ioaddr, 0xc8, ERIAR_MASK_1111, 0x00100002, ERIAR_EXGMAC);
	rtl_eri_write(ioaddr, 0xe8, ERIAR_MASK_1111, 0x00100006, ERIAR_EXGMAC);
	rtl_eri_write(ioaddr, 0xcc, ERIAR_MASK_1111, 0x00000050, ERIAR_EXGMAC);
	rtl_eri_write(ioaddr, 0xd0, ERIAR_MASK_1111, 0x07ff0060, ERIAR_EXGMAC);
	rtl_w1w0_eri(ioaddr, 0x1b0, ERIAR_MASK_0001, 0x10, 0x00, ERIAR_EXGMAC);
	rtl_w1w0_eri(ioaddr, 0x0d4, ERIAR_MASK_0011, 0x0c00, 0xff00,
		     ERIAR_EXGMAC);

	RTL_W8(MaxTxPacketSize, EarlySize);

	rtl_disable_clock_request(pdev);

	RTL_W32(TxConfig, RTL_R32(TxConfig) | TXCFG_AUTO_FIFO);
	RTL_W8(MCU, RTL_R8(MCU) & ~NOW_IS_OOB);

	/* Adjust EEE LED frequency */
	RTL_W8(EEE_LED, RTL_R8(EEE_LED) & ~0x07);

	RTL_W8(DLLPR, RTL_R8(DLLPR) | PFM_EN);
	RTL_W32(MISC, RTL_R32(MISC) | PWM_EN);
	RTL_W8(Config5, RTL_R8(Config5) & ~Spi_en);
}

static void rtl_hw_start_8168f_1(void __iomem *ioaddr, struct pci_dev *pdev)
{
	static const struct ephy_info e_info_8168f_1[] = {
		{ 0x06, 0x00c0,	0x0020 },
		{ 0x08, 0x0001,	0x0002 },
		{ 0x09, 0x0000,	0x0080 },
		{ 0x19, 0x0000,	0x0224 }
	};

	rtl_csi_access_enable_1(ioaddr);

	rtl_ephy_init(ioaddr, e_info_8168f_1, ARRAY_SIZE(e_info_8168f_1));

	rtl_tx_performance_tweak(pdev, 0x5 << MAX_READ_REQUEST_SHIFT);

	rtl_eri_write(ioaddr, 0xc0, ERIAR_MASK_0011, 0x0000, ERIAR_EXGMAC);
	rtl_eri_write(ioaddr, 0xb8, ERIAR_MASK_0011, 0x0000, ERIAR_EXGMAC);
	rtl_eri_write(ioaddr, 0xc8, ERIAR_MASK_1111, 0x00100002, ERIAR_EXGMAC);
	rtl_eri_write(ioaddr, 0xe8, ERIAR_MASK_1111, 0x00100006, ERIAR_EXGMAC);
	rtl_w1w0_eri(ioaddr, 0xdc, ERIAR_MASK_0001, 0x00, 0x01, ERIAR_EXGMAC);
	rtl_w1w0_eri(ioaddr, 0xdc, ERIAR_MASK_0001, 0x01, 0x00, ERIAR_EXGMAC);
	rtl_w1w0_eri(ioaddr, 0x1b0, ERIAR_MASK_0001, 0x10, 0x00, ERIAR_EXGMAC);
	rtl_w1w0_eri(ioaddr, 0x1d0, ERIAR_MASK_0001, 0x10, 0x00, ERIAR_EXGMAC);
	rtl_eri_write(ioaddr, 0xcc, ERIAR_MASK_1111, 0x00000050, ERIAR_EXGMAC);
	rtl_eri_write(ioaddr, 0xd0, ERIAR_MASK_1111, 0x00000060, ERIAR_EXGMAC);
	rtl_w1w0_eri(ioaddr, 0x0d4, ERIAR_MASK_0011, 0x0c00, 0xff00,
		     ERIAR_EXGMAC);

	RTL_W8(MaxTxPacketSize, EarlySize);

	rtl_disable_clock_request(pdev);

	RTL_W32(TxConfig, RTL_R32(TxConfig) | TXCFG_AUTO_FIFO);
	RTL_W8(MCU, RTL_R8(MCU) & ~NOW_IS_OOB);

	/* Adjust EEE LED frequency */
	RTL_W8(EEE_LED, RTL_R8(EEE_LED) & ~0x07);

	RTL_W8(DLLPR, RTL_R8(DLLPR) | PFM_EN);
	RTL_W32(MISC, RTL_R32(MISC) | PWM_EN);
	RTL_W8(Config5, RTL_R8(Config5) & ~Spi_en);
}

static void rtl_hw_start_8168(struct net_device *dev)
{
	struct rtl8169_private *tp = netdev_priv(dev);
	void __iomem *ioaddr = tp->mmio_addr;
	struct pci_dev *pdev = tp->pci_dev;

	RTL_W8(Cfg9346, Cfg9346_Unlock);

	RTL_W8(MaxTxPacketSize, TxPacketMax);

	rtl_set_rx_max_size(ioaddr, rx_buf_sz);

	tp->cp_cmd |= RTL_R16(CPlusCmd) | PktCntrDisable | INTT_1;

	RTL_W16(CPlusCmd, tp->cp_cmd);

	RTL_W16(IntrMitigate, 0x5151);

	/* Work around for RxFIFO overflow. */
	if (tp->mac_version == RTL_GIGA_MAC_VER_11) {
		tp->event_slow |= RxFIFOOver | PCSTimeout;
		tp->event_slow &= ~RxOverflow;
	}

	rtl_set_rx_tx_desc_registers(tp, ioaddr);

	rtl_set_rx_mode(dev);

	RTL_W32(TxConfig, (TX_DMA_BURST << TxDMAShift) |
		(InterFrameGap << TxInterFrameGapShift));

	RTL_R8(IntrMask);

	switch (tp->mac_version) {
	case RTL_GIGA_MAC_VER_11:
		rtl_hw_start_8168bb(ioaddr, pdev);
		break;

	case RTL_GIGA_MAC_VER_12:
	case RTL_GIGA_MAC_VER_17:
		rtl_hw_start_8168bef(ioaddr, pdev);
		break;

	case RTL_GIGA_MAC_VER_18:
		rtl_hw_start_8168cp_1(ioaddr, pdev);
		break;

	case RTL_GIGA_MAC_VER_19:
		rtl_hw_start_8168c_1(ioaddr, pdev);
		break;

	case RTL_GIGA_MAC_VER_20:
		rtl_hw_start_8168c_2(ioaddr, pdev);
		break;

	case RTL_GIGA_MAC_VER_21:
		rtl_hw_start_8168c_3(ioaddr, pdev);
		break;

	case RTL_GIGA_MAC_VER_22:
		rtl_hw_start_8168c_4(ioaddr, pdev);
		break;

	case RTL_GIGA_MAC_VER_23:
		rtl_hw_start_8168cp_2(ioaddr, pdev);
		break;

	case RTL_GIGA_MAC_VER_24:
		rtl_hw_start_8168cp_3(ioaddr, pdev);
		break;

	case RTL_GIGA_MAC_VER_25:
	case RTL_GIGA_MAC_VER_26:
	case RTL_GIGA_MAC_VER_27:
		rtl_hw_start_8168d(ioaddr, pdev);
		break;

	case RTL_GIGA_MAC_VER_28:
		rtl_hw_start_8168d_4(ioaddr, pdev);
		break;

	case RTL_GIGA_MAC_VER_31:
		rtl_hw_start_8168dp(ioaddr, pdev);
		break;

	case RTL_GIGA_MAC_VER_32:
	case RTL_GIGA_MAC_VER_33:
		rtl_hw_start_8168e_1(ioaddr, pdev);
		break;
	case RTL_GIGA_MAC_VER_34:
		rtl_hw_start_8168e_2(ioaddr, pdev);
		break;

	case RTL_GIGA_MAC_VER_35:
	case RTL_GIGA_MAC_VER_36:
		rtl_hw_start_8168f_1(ioaddr, pdev);
		break;

	default:
		printk(KERN_ERR PFX "%s: unknown chipset (mac_version = %d).\n",
			dev->name, tp->mac_version);
		break;
	}

	RTL_W8(ChipCmd, CmdTxEnb | CmdRxEnb);

	RTL_W8(Cfg9346, Cfg9346_Lock);

	RTL_W16(MultiIntr, RTL_R16(MultiIntr) & 0xF000);
}

#define R810X_CPCMD_QUIRK_MASK (\
	EnableBist | \
	Mac_dbgo_oe | \
	Force_half_dup | \
	Force_rxflow_en | \
	Force_txflow_en | \
	Cxpl_dbg_sel | \
	ASF | \
	PktCntrDisable | \
	Mac_dbgo_sel)

static void rtl_hw_start_8102e_1(void __iomem *ioaddr, struct pci_dev *pdev)
{
	static const struct ephy_info e_info_8102e_1[] = {
		{ 0x01,	0, 0x6e65 },
		{ 0x02,	0, 0x091f },
		{ 0x03,	0, 0xc2f9 },
		{ 0x06,	0, 0xafb5 },
		{ 0x07,	0, 0x0e00 },
		{ 0x19,	0, 0xec80 },
		{ 0x01,	0, 0x2e65 },
		{ 0x01,	0, 0x6e65 }
	};
	u8 cfg1;

	rtl_csi_access_enable_2(ioaddr);

	RTL_W8(DBG_REG, FIX_NAK_1);

	rtl_tx_performance_tweak(pdev, 0x5 << MAX_READ_REQUEST_SHIFT);

	RTL_W8(Config1,
	       LEDS1 | LEDS0 | Speed_down | MEMMAP | IOMAP | VPD | PMEnable);
	RTL_W8(Config3, RTL_R8(Config3) & ~Beacon_en);

	cfg1 = RTL_R8(Config1);
	if ((cfg1 & LEDS0) && (cfg1 & LEDS1))
		RTL_W8(Config1, cfg1 & ~LEDS0);

	rtl_ephy_init(ioaddr, e_info_8102e_1, ARRAY_SIZE(e_info_8102e_1));
}

static void rtl_hw_start_8102e_2(void __iomem *ioaddr, struct pci_dev *pdev)
{
	rtl_csi_access_enable_2(ioaddr);

	rtl_tx_performance_tweak(pdev, 0x5 << MAX_READ_REQUEST_SHIFT);

	RTL_W8(Config1, MEMMAP | IOMAP | VPD | PMEnable);
	RTL_W8(Config3, RTL_R8(Config3) & ~Beacon_en);
}

static void rtl_hw_start_8102e_3(void __iomem *ioaddr, struct pci_dev *pdev)
{
	rtl_hw_start_8102e_2(ioaddr, pdev);

	rtl_ephy_write(ioaddr, 0x03, 0xc2f9);
}

static void rtl_hw_start_8105e_1(void __iomem *ioaddr, struct pci_dev *pdev)
{
	static const struct ephy_info e_info_8105e_1[] = {
		{ 0x07,	0, 0x4000 },
		{ 0x19,	0, 0x0200 },
		{ 0x19,	0, 0x0020 },
		{ 0x1e,	0, 0x2000 },
		{ 0x03,	0, 0x0001 },
		{ 0x19,	0, 0x0100 },
		{ 0x19,	0, 0x0004 },
		{ 0x0a,	0, 0x0020 }
	};

	/* Force LAN exit from ASPM if Rx/Tx are not idle */
	RTL_W32(FuncEvent, RTL_R32(FuncEvent) | 0x002800);

	/* Disable Early Tally Counter */
	RTL_W32(FuncEvent, RTL_R32(FuncEvent) & ~0x010000);

	RTL_W8(MCU, RTL_R8(MCU) | EN_NDP | EN_OOB_RESET);
	RTL_W8(DLLPR, RTL_R8(DLLPR) | PFM_EN);

	rtl_ephy_init(ioaddr, e_info_8105e_1, ARRAY_SIZE(e_info_8105e_1));
}

static void rtl_hw_start_8105e_2(void __iomem *ioaddr, struct pci_dev *pdev)
{
	rtl_hw_start_8105e_1(ioaddr, pdev);
	rtl_ephy_write(ioaddr, 0x1e, rtl_ephy_read(ioaddr, 0x1e) | 0x8000);
}

static void rtl_hw_start_8101(struct net_device *dev)
{
	struct rtl8169_private *tp = netdev_priv(dev);
	void __iomem *ioaddr = tp->mmio_addr;
	struct pci_dev *pdev = tp->pci_dev;

	if (tp->mac_version >= RTL_GIGA_MAC_VER_30)
		tp->event_slow &= ~RxFIFOOver;

	if (tp->mac_version == RTL_GIGA_MAC_VER_13 ||
	    tp->mac_version == RTL_GIGA_MAC_VER_16) {
		int cap = pci_pcie_cap(pdev);

		if (cap) {
			pci_write_config_word(pdev, cap + PCI_EXP_DEVCTL,
					      PCI_EXP_DEVCTL_NOSNOOP_EN);
		}
	}

	RTL_W8(Cfg9346, Cfg9346_Unlock);

	switch (tp->mac_version) {
	case RTL_GIGA_MAC_VER_07:
		rtl_hw_start_8102e_1(ioaddr, pdev);
		break;

	case RTL_GIGA_MAC_VER_08:
		rtl_hw_start_8102e_3(ioaddr, pdev);
		break;

	case RTL_GIGA_MAC_VER_09:
		rtl_hw_start_8102e_2(ioaddr, pdev);
		break;

	case RTL_GIGA_MAC_VER_29:
		rtl_hw_start_8105e_1(ioaddr, pdev);
		break;
	case RTL_GIGA_MAC_VER_30:
		rtl_hw_start_8105e_2(ioaddr, pdev);
		break;
	}

	RTL_W8(Cfg9346, Cfg9346_Lock);

	RTL_W8(MaxTxPacketSize, TxPacketMax);

	rtl_set_rx_max_size(ioaddr, rx_buf_sz);

	tp->cp_cmd &= ~R810X_CPCMD_QUIRK_MASK;
	RTL_W16(CPlusCmd, tp->cp_cmd);

	RTL_W16(IntrMitigate, 0x0000);

	rtl_set_rx_tx_desc_registers(tp, ioaddr);

	RTL_W8(ChipCmd, CmdTxEnb | CmdRxEnb);
	rtl_set_rx_tx_config_registers(tp);

	RTL_R8(IntrMask);

	rtl_set_rx_mode(dev);

	RTL_W16(MultiIntr, RTL_R16(MultiIntr) & 0xf000);
}

static int rtl8169_change_mtu(struct net_device *dev, int new_mtu)
{
	struct rtl8169_private *tp = netdev_priv(dev);

	if (new_mtu < ETH_ZLEN ||
	    new_mtu > rtl_chip_infos[tp->mac_version].jumbo_max)
		return -EINVAL;

	if (new_mtu > ETH_DATA_LEN)
		rtl_hw_jumbo_enable(tp);
	else
		rtl_hw_jumbo_disable(tp);

	dev->mtu = new_mtu;
	netdev_update_features(dev);

	return 0;
}

static inline void rtl8169_make_unusable_by_asic(struct RxDesc *desc)
{
	desc->addr = cpu_to_le64(0x0badbadbadbadbadull);
	desc->opts1 &= ~cpu_to_le32(DescOwn | RsvdMask);
}

static void rtl8169_free_rx_databuff(struct rtl8169_private *tp,
				     void **data_buff, struct RxDesc *desc)
{
	dma_unmap_single(&tp->pci_dev->dev, le64_to_cpu(desc->addr), rx_buf_sz,
			 DMA_FROM_DEVICE);

	kfree(*data_buff);
	*data_buff = NULL;
	rtl8169_make_unusable_by_asic(desc);
}

static inline void rtl8169_mark_to_asic(struct RxDesc *desc, u32 rx_buf_sz)
{
	u32 eor = le32_to_cpu(desc->opts1) & RingEnd;

	desc->opts1 = cpu_to_le32(DescOwn | eor | rx_buf_sz);
}

static inline void rtl8169_map_to_asic(struct RxDesc *desc, dma_addr_t mapping,
				       u32 rx_buf_sz)
{
	desc->addr = cpu_to_le64(mapping);
	wmb();
	rtl8169_mark_to_asic(desc, rx_buf_sz);
}

static inline void *rtl8169_align(void *data)
{
	return (void *)ALIGN((long)data, 16);
}

static struct sk_buff *rtl8169_alloc_rx_data(struct rtl8169_private *tp,
					     struct RxDesc *desc)
{
	void *data;
	dma_addr_t mapping;
	struct device *d = &tp->pci_dev->dev;
	struct net_device *dev = tp->dev;
	int node = dev->dev.parent ? dev_to_node(dev->dev.parent) : -1;

	data = kmalloc_node(rx_buf_sz, GFP_KERNEL, node);
	if (!data)
		return NULL;

	if (rtl8169_align(data) != data) {
		kfree(data);
		data = kmalloc_node(rx_buf_sz + 15, GFP_KERNEL, node);
		if (!data)
			return NULL;
	}

	mapping = dma_map_single(d, rtl8169_align(data), rx_buf_sz,
				 DMA_FROM_DEVICE);
	if (unlikely(dma_mapping_error(d, mapping))) {
		if (net_ratelimit())
			netif_err(tp, drv, tp->dev, "Failed to map RX DMA!\n");
		goto err_out;
	}

	rtl8169_map_to_asic(desc, mapping, rx_buf_sz);
	return data;

err_out:
	kfree(data);
	return NULL;
}

static void rtl8169_rx_clear(struct rtl8169_private *tp)
{
	unsigned int i;

	for (i = 0; i < NUM_RX_DESC; i++) {
		if (tp->Rx_databuff[i]) {
			rtl8169_free_rx_databuff(tp, tp->Rx_databuff + i,
					    tp->RxDescArray + i);
		}
	}
}

static inline void rtl8169_mark_as_last_descriptor(struct RxDesc *desc)
{
	desc->opts1 |= cpu_to_le32(RingEnd);
}

static int rtl8169_rx_fill(struct rtl8169_private *tp)
{
	unsigned int i;

	for (i = 0; i < NUM_RX_DESC; i++) {
		void *data;

		if (tp->Rx_databuff[i])
			continue;

		data = rtl8169_alloc_rx_data(tp, tp->RxDescArray + i);
		if (!data) {
			rtl8169_make_unusable_by_asic(tp->RxDescArray + i);
			goto err_out;
		}
		tp->Rx_databuff[i] = data;
	}

	rtl8169_mark_as_last_descriptor(tp->RxDescArray + NUM_RX_DESC - 1);
	return 0;

err_out:
	rtl8169_rx_clear(tp);
	return -ENOMEM;
}

static int rtl8169_init_ring(struct net_device *dev)
{
	struct rtl8169_private *tp = netdev_priv(dev);

	rtl8169_init_ring_indexes(tp);

	memset(tp->tx_skb, 0x0, NUM_TX_DESC * sizeof(struct ring_info));
	memset(tp->Rx_databuff, 0x0, NUM_RX_DESC * sizeof(void *));

	return rtl8169_rx_fill(tp);
}

static void rtl8169_unmap_tx_skb(struct device *d, struct ring_info *tx_skb,
				 struct TxDesc *desc)
{
	unsigned int len = tx_skb->len;

	dma_unmap_single(d, le64_to_cpu(desc->addr), len, DMA_TO_DEVICE);

	desc->opts1 = 0x00;
	desc->opts2 = 0x00;
	desc->addr = 0x00;
	tx_skb->len = 0;
}

static void rtl8169_tx_clear_range(struct rtl8169_private *tp, u32 start,
				   unsigned int n)
{
	unsigned int i;

	for (i = 0; i < n; i++) {
		unsigned int entry = (start + i) % NUM_TX_DESC;
		struct ring_info *tx_skb = tp->tx_skb + entry;
		unsigned int len = tx_skb->len;

		if (len) {
			struct sk_buff *skb = tx_skb->skb;

			rtl8169_unmap_tx_skb(&tp->pci_dev->dev, tx_skb,
					     tp->TxDescArray + entry);
			if (skb) {
				tp->dev->stats.tx_dropped++;
				dev_kfree_skb(skb);
				tx_skb->skb = NULL;
			}
		}
	}
}

static void rtl8169_tx_clear(struct rtl8169_private *tp)
{
	rtl8169_tx_clear_range(tp, tp->dirty_tx, NUM_TX_DESC);
	tp->cur_tx = tp->dirty_tx = 0;
	netdev_reset_queue(tp->dev);
}

static void rtl_reset_work(struct rtl8169_private *tp)
{
	struct net_device *dev = tp->dev;
	int i;

	napi_disable(&tp->napi);
	netif_stop_queue(dev);
	synchronize_sched();

	rtl8169_hw_reset(tp);

	for (i = 0; i < NUM_RX_DESC; i++)
		rtl8169_mark_to_asic(tp->RxDescArray + i, rx_buf_sz);

	rtl8169_tx_clear(tp);
	rtl8169_init_ring_indexes(tp);

	napi_enable(&tp->napi);
	rtl_hw_start(dev);
	netif_wake_queue(dev);
	rtl8169_check_link_status(dev, tp, tp->mmio_addr);
}

static void rtl8169_tx_timeout(struct net_device *dev)
{
	struct rtl8169_private *tp = netdev_priv(dev);

	rtl_schedule_task(tp, RTL_FLAG_TASK_RESET_PENDING);
}

static int rtl8169_xmit_frags(struct rtl8169_private *tp, struct sk_buff *skb,
			      u32 *opts)
{
	struct skb_shared_info *info = skb_shinfo(skb);
	unsigned int cur_frag, entry;
	struct TxDesc * uninitialized_var(txd);
	struct device *d = &tp->pci_dev->dev;

	entry = tp->cur_tx;
	for (cur_frag = 0; cur_frag < info->nr_frags; cur_frag++) {
		const skb_frag_t *frag = info->frags + cur_frag;
		dma_addr_t mapping;
		u32 status, len;
		void *addr;

		entry = (entry + 1) % NUM_TX_DESC;

		txd = tp->TxDescArray + entry;
		len = skb_frag_size(frag);
		addr = skb_frag_address(frag);
		mapping = dma_map_single(d, addr, len, DMA_TO_DEVICE);
		if (unlikely(dma_mapping_error(d, mapping))) {
			if (net_ratelimit())
				netif_err(tp, drv, tp->dev,
					  "Failed to map TX fragments DMA!\n");
			goto err_out;
		}

		/* Anti gcc 2.95.3 bugware (sic) */
		status = opts[0] | len |
			(RingEnd * !((entry + 1) % NUM_TX_DESC));

		txd->opts1 = cpu_to_le32(status);
		txd->opts2 = cpu_to_le32(opts[1]);
		txd->addr = cpu_to_le64(mapping);

		tp->tx_skb[entry].len = len;
	}

	if (cur_frag) {
		tp->tx_skb[entry].skb = skb;
		txd->opts1 |= cpu_to_le32(LastFrag);
	}

	return cur_frag;

err_out:
	rtl8169_tx_clear_range(tp, tp->cur_tx + 1, cur_frag);
	return -EIO;
}

static inline void rtl8169_tso_csum(struct rtl8169_private *tp,
				    struct sk_buff *skb, u32 *opts)
{
	const struct rtl_tx_desc_info *info = tx_desc_info + tp->txd_version;
	u32 mss = skb_shinfo(skb)->gso_size;
	int offset = info->opts_offset;

	if (mss) {
		opts[0] |= TD_LSO;
		opts[offset] |= min(mss, TD_MSS_MAX) << info->mss_shift;
	} else if (skb->ip_summed == CHECKSUM_PARTIAL) {
		const struct iphdr *ip = ip_hdr(skb);

		if (ip->protocol == IPPROTO_TCP)
			opts[offset] |= info->checksum.tcp;
		else if (ip->protocol == IPPROTO_UDP)
			opts[offset] |= info->checksum.udp;
		else
			WARN_ON_ONCE(1);
	}
}

static netdev_tx_t rtl8169_start_xmit(struct sk_buff *skb,
				      struct net_device *dev)
{
	struct rtl8169_private *tp = netdev_priv(dev);
	unsigned int entry = tp->cur_tx % NUM_TX_DESC;
	struct TxDesc *txd = tp->TxDescArray + entry;
	void __iomem *ioaddr = tp->mmio_addr;
	struct device *d = &tp->pci_dev->dev;
	dma_addr_t mapping;
	u32 status, len;
	u32 opts[2];
	int frags;

	if (unlikely(TX_BUFFS_AVAIL(tp) < skb_shinfo(skb)->nr_frags)) {
		netif_err(tp, drv, dev, "BUG! Tx Ring full when queue awake!\n");
		goto err_stop_0;
	}

	if (unlikely(le32_to_cpu(txd->opts1) & DescOwn))
		goto err_stop_0;

	len = skb_headlen(skb);
	mapping = dma_map_single(d, skb->data, len, DMA_TO_DEVICE);
	if (unlikely(dma_mapping_error(d, mapping))) {
		if (net_ratelimit())
			netif_err(tp, drv, dev, "Failed to map TX DMA!\n");
		goto err_dma_0;
	}

	tp->tx_skb[entry].len = len;
	txd->addr = cpu_to_le64(mapping);

	opts[1] = cpu_to_le32(rtl8169_tx_vlan_tag(tp, skb));
	opts[0] = DescOwn;

	rtl8169_tso_csum(tp, skb, opts);

	frags = rtl8169_xmit_frags(tp, skb, opts);
	if (frags < 0)
		goto err_dma_1;
	else if (frags)
		opts[0] |= FirstFrag;
	else {
		opts[0] |= FirstFrag | LastFrag;
		tp->tx_skb[entry].skb = skb;
	}

	txd->opts2 = cpu_to_le32(opts[1]);

	netdev_sent_queue(dev, skb->len);

	skb_tx_timestamp(skb);

	wmb();

	/* Anti gcc 2.95.3 bugware (sic) */
	status = opts[0] | len | (RingEnd * !((entry + 1) % NUM_TX_DESC));
	txd->opts1 = cpu_to_le32(status);

	tp->cur_tx += frags + 1;

	wmb();

	RTL_W8(TxPoll, NPQ);

	mmiowb();

	if (TX_BUFFS_AVAIL(tp) < MAX_SKB_FRAGS) {
		/* Avoid wrongly optimistic queue wake-up: rtl_tx thread must
		 * not miss a ring update when it notices a stopped queue.
		 */
		smp_wmb();
		netif_stop_queue(dev);
		/* Sync with rtl_tx:
		 * - publish queue status and cur_tx ring index (write barrier)
		 * - refresh dirty_tx ring index (read barrier).
		 * May the current thread have a pessimistic view of the ring
		 * status and forget to wake up queue, a racing rtl_tx thread
		 * can't.
		 */
		smp_mb();
		if (TX_BUFFS_AVAIL(tp) >= MAX_SKB_FRAGS)
			netif_wake_queue(dev);
	}

	return NETDEV_TX_OK;

err_dma_1:
	rtl8169_unmap_tx_skb(d, tp->tx_skb + entry, txd);
err_dma_0:
	dev_kfree_skb(skb);
	dev->stats.tx_dropped++;
	return NETDEV_TX_OK;

err_stop_0:
	netif_stop_queue(dev);
	dev->stats.tx_dropped++;
	return NETDEV_TX_BUSY;
}

static void rtl8169_pcierr_interrupt(struct net_device *dev)
{
	struct rtl8169_private *tp = netdev_priv(dev);
	struct pci_dev *pdev = tp->pci_dev;
	u16 pci_status, pci_cmd;

	pci_read_config_word(pdev, PCI_COMMAND, &pci_cmd);
	pci_read_config_word(pdev, PCI_STATUS, &pci_status);

	netif_err(tp, intr, dev, "PCI error (cmd = 0x%04x, status = 0x%04x)\n",
		  pci_cmd, pci_status);

	/*
	 * The recovery sequence below admits a very elaborated explanation:
	 * - it seems to work;
	 * - I did not see what else could be done;
	 * - it makes iop3xx happy.
	 *
	 * Feel free to adjust to your needs.
	 */
	if (pdev->broken_parity_status)
		pci_cmd &= ~PCI_COMMAND_PARITY;
	else
		pci_cmd |= PCI_COMMAND_SERR | PCI_COMMAND_PARITY;

	pci_write_config_word(pdev, PCI_COMMAND, pci_cmd);

	pci_write_config_word(pdev, PCI_STATUS,
		pci_status & (PCI_STATUS_DETECTED_PARITY |
		PCI_STATUS_SIG_SYSTEM_ERROR | PCI_STATUS_REC_MASTER_ABORT |
		PCI_STATUS_REC_TARGET_ABORT | PCI_STATUS_SIG_TARGET_ABORT));

	/* The infamous DAC f*ckup only happens at boot time */
	if ((tp->cp_cmd & PCIDAC) && !tp->dirty_rx && !tp->cur_rx) {
		void __iomem *ioaddr = tp->mmio_addr;

		netif_info(tp, intr, dev, "disabling PCI DAC\n");
		tp->cp_cmd &= ~PCIDAC;
		RTL_W16(CPlusCmd, tp->cp_cmd);
		dev->features &= ~NETIF_F_HIGHDMA;
	}

	rtl8169_hw_reset(tp);

	rtl_schedule_task(tp, RTL_FLAG_TASK_RESET_PENDING);
}

struct rtl_txc {
	int packets;
	int bytes;
};

static void rtl_tx(struct net_device *dev, struct rtl8169_private *tp)
{
	struct rtl8169_stats *tx_stats = &tp->tx_stats;
	unsigned int dirty_tx, tx_left;
	struct rtl_txc txc = { 0, 0 };

	dirty_tx = tp->dirty_tx;
	smp_rmb();
	tx_left = tp->cur_tx - dirty_tx;

	while (tx_left > 0) {
		unsigned int entry = dirty_tx % NUM_TX_DESC;
		struct ring_info *tx_skb = tp->tx_skb + entry;
		u32 status;

		rmb();
		status = le32_to_cpu(tp->TxDescArray[entry].opts1);
		if (status & DescOwn)
			break;

		rtl8169_unmap_tx_skb(&tp->pci_dev->dev, tx_skb,
				     tp->TxDescArray + entry);
		if (status & LastFrag) {
			struct sk_buff *skb = tx_skb->skb;

			txc.packets++;
			txc.bytes += skb->len;
			dev_kfree_skb(skb);
			tx_skb->skb = NULL;
		}
		dirty_tx++;
		tx_left--;
	}

	u64_stats_update_begin(&tx_stats->syncp);
	tx_stats->packets += txc.packets;
	tx_stats->bytes += txc.bytes;
	u64_stats_update_end(&tx_stats->syncp);

	netdev_completed_queue(dev, txc.packets, txc.bytes);

	if (tp->dirty_tx != dirty_tx) {
		tp->dirty_tx = dirty_tx;
		/* Sync with rtl8169_start_xmit:
		 * - publish dirty_tx ring index (write barrier)
		 * - refresh cur_tx ring index and queue status (read barrier)
		 * May the current thread miss the stopped queue condition,
		 * a racing xmit thread can only have a right view of the
		 * ring status.
		 */
		smp_mb();
		if (netif_queue_stopped(dev) &&
		    (TX_BUFFS_AVAIL(tp) >= MAX_SKB_FRAGS)) {
			netif_wake_queue(dev);
		}
		/*
		 * 8168 hack: TxPoll requests are lost when the Tx packets are
		 * too close. Let's kick an extra TxPoll request when a burst
		 * of start_xmit activity is detected (if it is not detected,
		 * it is slow enough). -- FR
		 */
		if (tp->cur_tx != dirty_tx) {
			void __iomem *ioaddr = tp->mmio_addr;

			RTL_W8(TxPoll, NPQ);
		}
	}
}

static inline int rtl8169_fragmented_frame(u32 status)
{
	return (status & (FirstFrag | LastFrag)) != (FirstFrag | LastFrag);
}

static inline void rtl8169_rx_csum(struct sk_buff *skb, u32 opts1)
{
	u32 status = opts1 & RxProtoMask;

	if (((status == RxProtoTCP) && !(opts1 & TCPFail)) ||
	    ((status == RxProtoUDP) && !(opts1 & UDPFail)))
		skb->ip_summed = CHECKSUM_UNNECESSARY;
	else
		skb_checksum_none_assert(skb);
}

static struct sk_buff *rtl8169_try_rx_copy(void *data,
					   struct rtl8169_private *tp,
					   int pkt_size,
					   dma_addr_t addr)
{
	struct sk_buff *skb;
	struct device *d = &tp->pci_dev->dev;

	data = rtl8169_align(data);
	dma_sync_single_for_cpu(d, addr, pkt_size, DMA_FROM_DEVICE);
	prefetch(data);
	skb = netdev_alloc_skb_ip_align(tp->dev, pkt_size);
	if (skb)
		memcpy(skb->data, data, pkt_size);
	dma_sync_single_for_device(d, addr, pkt_size, DMA_FROM_DEVICE);

	return skb;
}

static int rtl_rx(struct net_device *dev, struct rtl8169_private *tp, u32 budget)
{
	unsigned int cur_rx, rx_left;
	unsigned int count;

	cur_rx = tp->cur_rx;
	rx_left = NUM_RX_DESC + tp->dirty_rx - cur_rx;
	rx_left = min(rx_left, budget);

	for (; rx_left > 0; rx_left--, cur_rx++) {
		unsigned int entry = cur_rx % NUM_RX_DESC;
		struct RxDesc *desc = tp->RxDescArray + entry;
		u32 status;

		rmb();
		status = le32_to_cpu(desc->opts1) & tp->opts1_mask;

		if (status & DescOwn)
			break;
		if (unlikely(status & RxRES)) {
			netif_info(tp, rx_err, dev, "Rx ERROR. status = %08x\n",
				   status);
			dev->stats.rx_errors++;
			if (status & (RxRWT | RxRUNT))
				dev->stats.rx_length_errors++;
			if (status & RxCRC)
				dev->stats.rx_crc_errors++;
			if (status & RxFOVF) {
				rtl_schedule_task(tp, RTL_FLAG_TASK_RESET_PENDING);
				dev->stats.rx_fifo_errors++;
			}
			if ((status & (RxRUNT | RxCRC)) &&
			    !(status & (RxRWT | RxFOVF)) &&
			    (dev->features & NETIF_F_RXALL))
				goto process_pkt;

			rtl8169_mark_to_asic(desc, rx_buf_sz);
		} else {
			struct sk_buff *skb;
			dma_addr_t addr;
			int pkt_size;

process_pkt:
			addr = le64_to_cpu(desc->addr);
			if (likely(!(dev->features & NETIF_F_RXFCS)))
				pkt_size = (status & 0x00003fff) - 4;
			else
				pkt_size = status & 0x00003fff;

			/*
			 * The driver does not support incoming fragmented
			 * frames. They are seen as a symptom of over-mtu
			 * sized frames.
			 */
			if (unlikely(rtl8169_fragmented_frame(status))) {
				dev->stats.rx_dropped++;
				dev->stats.rx_length_errors++;
				rtl8169_mark_to_asic(desc, rx_buf_sz);
				continue;
			}

			skb = rtl8169_try_rx_copy(tp->Rx_databuff[entry],
						  tp, pkt_size, addr);
			rtl8169_mark_to_asic(desc, rx_buf_sz);
			if (!skb) {
				dev->stats.rx_dropped++;
				continue;
			}

			rtl8169_rx_csum(skb, status);
			skb_put(skb, pkt_size);
			skb->protocol = eth_type_trans(skb, dev);

			rtl8169_rx_vlan_tag(desc, skb);

			napi_gro_receive(&tp->napi, skb);

			u64_stats_update_begin(&tp->rx_stats.syncp);
			tp->rx_stats.packets++;
			tp->rx_stats.bytes += pkt_size;
			u64_stats_update_end(&tp->rx_stats.syncp);
		}

		/* Work around for AMD plateform. */
		if ((desc->opts2 & cpu_to_le32(0xfffe000)) &&
		    (tp->mac_version == RTL_GIGA_MAC_VER_05)) {
			desc->opts2 = 0;
			cur_rx++;
		}
	}

	count = cur_rx - tp->cur_rx;
	tp->cur_rx = cur_rx;

	tp->dirty_rx += count;

	return count;
}

static irqreturn_t rtl8169_interrupt(int irq, void *dev_instance)
{
	struct net_device *dev = dev_instance;
	struct rtl8169_private *tp = netdev_priv(dev);
	int handled = 0;
	u16 status;

	status = rtl_get_events(tp);
	if (status && status != 0xffff) {
		status &= RTL_EVENT_NAPI | tp->event_slow;
		if (status) {
			handled = 1;

			rtl_irq_disable(tp);
			napi_schedule(&tp->napi);
		}
	}
	return IRQ_RETVAL(handled);
}

/*
 * Workqueue context.
 */
static void rtl_slow_event_work(struct rtl8169_private *tp)
{
	struct net_device *dev = tp->dev;
	u16 status;

	status = rtl_get_events(tp) & tp->event_slow;
	rtl_ack_events(tp, status);

	if (unlikely(status & RxFIFOOver)) {
		switch (tp->mac_version) {
		/* Work around for rx fifo overflow */
		case RTL_GIGA_MAC_VER_11:
			netif_stop_queue(dev);
			/* XXX - Hack alert. See rtl_task(). */
			set_bit(RTL_FLAG_TASK_RESET_PENDING, tp->wk.flags);
		default:
			break;
		}
	}

	if (unlikely(status & SYSErr))
		rtl8169_pcierr_interrupt(dev);

	if (status & LinkChg)
		__rtl8169_check_link_status(dev, tp, tp->mmio_addr, true);

	napi_disable(&tp->napi);
	rtl_irq_disable(tp);

	napi_enable(&tp->napi);
	napi_schedule(&tp->napi);
}

static void rtl_task(struct work_struct *work)
{
	static const struct {
		int bitnr;
		void (*action)(struct rtl8169_private *);
	} rtl_work[] = {
		/* XXX - keep rtl_slow_event_work() as first element. */
		{ RTL_FLAG_TASK_SLOW_PENDING,	rtl_slow_event_work },
		{ RTL_FLAG_TASK_RESET_PENDING,	rtl_reset_work },
		{ RTL_FLAG_TASK_PHY_PENDING,	rtl_phy_work }
	};
	struct rtl8169_private *tp =
		container_of(work, struct rtl8169_private, wk.work);
	struct net_device *dev = tp->dev;
	int i;

	rtl_lock_work(tp);

	if (!netif_running(dev) ||
	    !test_bit(RTL_FLAG_TASK_ENABLED, tp->wk.flags))
		goto out_unlock;

	for (i = 0; i < ARRAY_SIZE(rtl_work); i++) {
		bool pending;

		pending = test_and_clear_bit(rtl_work[i].bitnr, tp->wk.flags);
		if (pending)
			rtl_work[i].action(tp);
	}

out_unlock:
	rtl_unlock_work(tp);
}

static int rtl8169_poll(struct napi_struct *napi, int budget)
{
	struct rtl8169_private *tp = container_of(napi, struct rtl8169_private, napi);
	struct net_device *dev = tp->dev;
	u16 enable_mask = RTL_EVENT_NAPI | tp->event_slow;
	int work_done= 0;
	u16 status;

	status = rtl_get_events(tp);
	rtl_ack_events(tp, status & ~tp->event_slow);

	if (status & RTL_EVENT_NAPI_RX)
		work_done = rtl_rx(dev, tp, (u32) budget);

	if (status & RTL_EVENT_NAPI_TX)
		rtl_tx(dev, tp);

	if (status & tp->event_slow) {
		enable_mask &= ~tp->event_slow;

		rtl_schedule_task(tp, RTL_FLAG_TASK_SLOW_PENDING);
	}

	if (work_done < budget) {
		napi_complete(napi);

		rtl_irq_enable(tp, enable_mask);
		mmiowb();
	}

	return work_done;
}

static void rtl8169_rx_missed(struct net_device *dev, void __iomem *ioaddr)
{
	struct rtl8169_private *tp = netdev_priv(dev);

	if (tp->mac_version > RTL_GIGA_MAC_VER_06)
		return;

	dev->stats.rx_missed_errors += (RTL_R32(RxMissed) & 0xffffff);
	RTL_W32(RxMissed, 0);
}

static void rtl8169_down(struct net_device *dev)
{
	struct rtl8169_private *tp = netdev_priv(dev);
	void __iomem *ioaddr = tp->mmio_addr;

	del_timer_sync(&tp->timer);

	napi_disable(&tp->napi);
	netif_stop_queue(dev);

	rtl8169_hw_reset(tp);
	/*
	 * At this point device interrupts can not be enabled in any function,
	 * as netif_running is not true (rtl8169_interrupt, rtl8169_reset_task)
	 * and napi is disabled (rtl8169_poll).
	 */
	rtl8169_rx_missed(dev, ioaddr);

	/* Give a racing hard_start_xmit a few cycles to complete. */
	synchronize_sched();

	rtl8169_tx_clear(tp);

	rtl8169_rx_clear(tp);

	rtl_pll_power_down(tp);
}

static int rtl8169_close(struct net_device *dev)
{
	struct rtl8169_private *tp = netdev_priv(dev);
	struct pci_dev *pdev = tp->pci_dev;

	pm_runtime_get_sync(&pdev->dev);

	/* Update counters before going down */
	rtl8169_update_counters(dev);

	rtl_lock_work(tp);
	clear_bit(RTL_FLAG_TASK_ENABLED, tp->wk.flags);

	rtl8169_down(dev);
	rtl_unlock_work(tp);

	free_irq(pdev->irq, dev);

	dma_free_coherent(&pdev->dev, R8169_RX_RING_BYTES, tp->RxDescArray,
			  tp->RxPhyAddr);
	dma_free_coherent(&pdev->dev, R8169_TX_RING_BYTES, tp->TxDescArray,
			  tp->TxPhyAddr);
	tp->TxDescArray = NULL;
	tp->RxDescArray = NULL;

	pm_runtime_put_sync(&pdev->dev);

	return 0;
}

#ifdef CONFIG_NET_POLL_CONTROLLER
static void rtl8169_netpoll(struct net_device *dev)
{
	struct rtl8169_private *tp = netdev_priv(dev);

	rtl8169_interrupt(tp->pci_dev->irq, dev);
}
#endif

static int rtl_open(struct net_device *dev)
{
	struct rtl8169_private *tp = netdev_priv(dev);
	void __iomem *ioaddr = tp->mmio_addr;
	struct pci_dev *pdev = tp->pci_dev;
	int retval = -ENOMEM;

	pm_runtime_get_sync(&pdev->dev);

	/*
	 * Rx and Tx desscriptors needs 256 bytes alignment.
	 * dma_alloc_coherent provides more.
	 */
	tp->TxDescArray = dma_alloc_coherent(&pdev->dev, R8169_TX_RING_BYTES,
					     &tp->TxPhyAddr, GFP_KERNEL);
	if (!tp->TxDescArray)
		goto err_pm_runtime_put;

	tp->RxDescArray = dma_alloc_coherent(&pdev->dev, R8169_RX_RING_BYTES,
					     &tp->RxPhyAddr, GFP_KERNEL);
	if (!tp->RxDescArray)
		goto err_free_tx_0;

	retval = rtl8169_init_ring(dev);
	if (retval < 0)
		goto err_free_rx_1;

	INIT_WORK(&tp->wk.work, rtl_task);

	smp_mb();

	rtl_request_firmware(tp);

	retval = request_irq(pdev->irq, rtl8169_interrupt,
			     (tp->features & RTL_FEATURE_MSI) ? 0 : IRQF_SHARED,
			     dev->name, dev);
	if (retval < 0)
		goto err_release_fw_2;

	rtl_lock_work(tp);

	set_bit(RTL_FLAG_TASK_ENABLED, tp->wk.flags);

	napi_enable(&tp->napi);

	rtl8169_init_phy(dev, tp);

	__rtl8169_set_features(dev, dev->features);

	rtl_pll_power_up(tp);

	rtl_hw_start(dev);

	netif_start_queue(dev);

	rtl_unlock_work(tp);

	tp->saved_wolopts = 0;
	pm_runtime_put_noidle(&pdev->dev);

	rtl8169_check_link_status(dev, tp, ioaddr);
out:
	return retval;

err_release_fw_2:
	rtl_release_firmware(tp);
	rtl8169_rx_clear(tp);
err_free_rx_1:
	dma_free_coherent(&pdev->dev, R8169_RX_RING_BYTES, tp->RxDescArray,
			  tp->RxPhyAddr);
	tp->RxDescArray = NULL;
err_free_tx_0:
	dma_free_coherent(&pdev->dev, R8169_TX_RING_BYTES, tp->TxDescArray,
			  tp->TxPhyAddr);
	tp->TxDescArray = NULL;
err_pm_runtime_put:
	pm_runtime_put_noidle(&pdev->dev);
	goto out;
}

static struct rtnl_link_stats64 *
rtl8169_get_stats64(struct net_device *dev, struct rtnl_link_stats64 *stats)
{
	struct rtl8169_private *tp = netdev_priv(dev);
	void __iomem *ioaddr = tp->mmio_addr;
	unsigned int start;

	if (netif_running(dev))
		rtl8169_rx_missed(dev, ioaddr);

	do {
		start = u64_stats_fetch_begin_bh(&tp->rx_stats.syncp);
		stats->rx_packets = tp->rx_stats.packets;
		stats->rx_bytes	= tp->rx_stats.bytes;
	} while (u64_stats_fetch_retry_bh(&tp->rx_stats.syncp, start));


	do {
		start = u64_stats_fetch_begin_bh(&tp->tx_stats.syncp);
		stats->tx_packets = tp->tx_stats.packets;
		stats->tx_bytes	= tp->tx_stats.bytes;
	} while (u64_stats_fetch_retry_bh(&tp->tx_stats.syncp, start));

	stats->rx_dropped	= dev->stats.rx_dropped;
	stats->tx_dropped	= dev->stats.tx_dropped;
	stats->rx_length_errors = dev->stats.rx_length_errors;
	stats->rx_errors	= dev->stats.rx_errors;
	stats->rx_crc_errors	= dev->stats.rx_crc_errors;
	stats->rx_fifo_errors	= dev->stats.rx_fifo_errors;
	stats->rx_missed_errors = dev->stats.rx_missed_errors;

	return stats;
}

static void rtl8169_net_suspend(struct net_device *dev)
{
	struct rtl8169_private *tp = netdev_priv(dev);

	if (!netif_running(dev))
		return;

	netif_device_detach(dev);
	netif_stop_queue(dev);

	rtl_lock_work(tp);
	napi_disable(&tp->napi);
	clear_bit(RTL_FLAG_TASK_ENABLED, tp->wk.flags);
	rtl_unlock_work(tp);

	rtl_pll_power_down(tp);
}

#ifdef CONFIG_PM

static int rtl8169_suspend(struct device *device)
{
	struct pci_dev *pdev = to_pci_dev(device);
	struct net_device *dev = pci_get_drvdata(pdev);

	rtl8169_net_suspend(dev);

	return 0;
}

static void __rtl8169_resume(struct net_device *dev)
{
	struct rtl8169_private *tp = netdev_priv(dev);

	netif_device_attach(dev);

	rtl_pll_power_up(tp);

	rtl_lock_work(tp);
	napi_enable(&tp->napi);
	set_bit(RTL_FLAG_TASK_ENABLED, tp->wk.flags);
	rtl_unlock_work(tp);

	rtl_schedule_task(tp, RTL_FLAG_TASK_RESET_PENDING);
}

static int rtl8169_resume(struct device *device)
{
	struct pci_dev *pdev = to_pci_dev(device);
	struct net_device *dev = pci_get_drvdata(pdev);
	struct rtl8169_private *tp = netdev_priv(dev);

	rtl8169_init_phy(dev, tp);

	if (netif_running(dev))
		__rtl8169_resume(dev);

	return 0;
}

static int rtl8169_runtime_suspend(struct device *device)
{
	struct pci_dev *pdev = to_pci_dev(device);
	struct net_device *dev = pci_get_drvdata(pdev);
	struct rtl8169_private *tp = netdev_priv(dev);

	if (!tp->TxDescArray)
		return 0;

	rtl_lock_work(tp);
	tp->saved_wolopts = __rtl8169_get_wol(tp);
	__rtl8169_set_wol(tp, WAKE_ANY);
	rtl_unlock_work(tp);

	rtl8169_net_suspend(dev);

	return 0;
}

static int rtl8169_runtime_resume(struct device *device)
{
	struct pci_dev *pdev = to_pci_dev(device);
	struct net_device *dev = pci_get_drvdata(pdev);
	struct rtl8169_private *tp = netdev_priv(dev);

	if (!tp->TxDescArray)
		return 0;

	rtl_lock_work(tp);
	__rtl8169_set_wol(tp, tp->saved_wolopts);
	tp->saved_wolopts = 0;
	rtl_unlock_work(tp);

	rtl8169_init_phy(dev, tp);

	__rtl8169_resume(dev);

	return 0;
}

static int rtl8169_runtime_idle(struct device *device)
{
	struct pci_dev *pdev = to_pci_dev(device);
	struct net_device *dev = pci_get_drvdata(pdev);
	struct rtl8169_private *tp = netdev_priv(dev);

	return tp->TxDescArray ? -EBUSY : 0;
}

static const struct dev_pm_ops rtl8169_pm_ops = {
	.suspend		= rtl8169_suspend,
	.resume			= rtl8169_resume,
	.freeze			= rtl8169_suspend,
	.thaw			= rtl8169_resume,
	.poweroff		= rtl8169_suspend,
	.restore		= rtl8169_resume,
	.runtime_suspend	= rtl8169_runtime_suspend,
	.runtime_resume		= rtl8169_runtime_resume,
	.runtime_idle		= rtl8169_runtime_idle,
};

#define RTL8169_PM_OPS	(&rtl8169_pm_ops)

#else /* !CONFIG_PM */

#define RTL8169_PM_OPS	NULL

#endif /* !CONFIG_PM */

static void rtl_wol_shutdown_quirk(struct rtl8169_private *tp)
{
	void __iomem *ioaddr = tp->mmio_addr;

	/* WoL fails with 8168b when the receiver is disabled. */
	switch (tp->mac_version) {
	case RTL_GIGA_MAC_VER_11:
	case RTL_GIGA_MAC_VER_12:
	case RTL_GIGA_MAC_VER_17:
		pci_clear_master(tp->pci_dev);

		RTL_W8(ChipCmd, CmdRxEnb);
		/* PCI commit */
		RTL_R8(ChipCmd);
		break;
	default:
		break;
	}
}

static void rtl_shutdown(struct pci_dev *pdev)
{
	struct net_device *dev = pci_get_drvdata(pdev);
	struct rtl8169_private *tp = netdev_priv(dev);
	struct device *d = &pdev->dev;

	pm_runtime_get_sync(d);

	rtl8169_net_suspend(dev);

	/* Restore original MAC address */
	rtl_rar_set(tp, dev->perm_addr);

	rtl8169_hw_reset(tp);

	if (system_state == SYSTEM_POWER_OFF) {
		if (__rtl8169_get_wol(tp) & WAKE_ANY) {
			rtl_wol_suspend_quirk(tp);
			rtl_wol_shutdown_quirk(tp);
		}

		pci_wake_from_d3(pdev, true);
		pci_set_power_state(pdev, PCI_D3hot);
	}

	pm_runtime_put_noidle(d);
}

static void __devexit rtl_remove_one(struct pci_dev *pdev)
{
	struct net_device *dev = pci_get_drvdata(pdev);
	struct rtl8169_private *tp = netdev_priv(dev);

	if (tp->mac_version == RTL_GIGA_MAC_VER_27 ||
	    tp->mac_version == RTL_GIGA_MAC_VER_28 ||
	    tp->mac_version == RTL_GIGA_MAC_VER_31) {
		rtl8168_driver_stop(tp);
	}

	cancel_work_sync(&tp->wk.work);

	unregister_netdev(dev);

	rtl_release_firmware(tp);

	if (pci_dev_run_wake(pdev))
		pm_runtime_get_noresume(&pdev->dev);

	/* restore original MAC address */
	rtl_rar_set(tp, dev->perm_addr);

	rtl_disable_msi(pdev, tp);
	rtl8169_release_board(pdev, dev, tp->mmio_addr);
	pci_set_drvdata(pdev, NULL);
}

static const struct net_device_ops rtl_netdev_ops = {
	.ndo_open		= rtl_open,
	.ndo_stop		= rtl8169_close,
	.ndo_get_stats64	= rtl8169_get_stats64,
	.ndo_start_xmit		= rtl8169_start_xmit,
	.ndo_tx_timeout		= rtl8169_tx_timeout,
	.ndo_validate_addr	= eth_validate_addr,
	.ndo_change_mtu		= rtl8169_change_mtu,
	.ndo_fix_features	= rtl8169_fix_features,
	.ndo_set_features	= rtl8169_set_features,
	.ndo_set_mac_address	= rtl_set_mac_address,
	.ndo_do_ioctl		= rtl8169_ioctl,
	.ndo_set_rx_mode	= rtl_set_rx_mode,
#ifdef CONFIG_NET_POLL_CONTROLLER
	.ndo_poll_controller	= rtl8169_netpoll,
#endif

};

static const struct rtl_cfg_info {
	void (*hw_start)(struct net_device *);
	unsigned int region;
	unsigned int align;
	u16 event_slow;
	unsigned features;
	u8 default_ver;
} rtl_cfg_infos [] = {
	[RTL_CFG_0] = {
		.hw_start	= rtl_hw_start_8169,
		.region		= 1,
		.align		= 0,
		.event_slow	= SYSErr | LinkChg | RxOverflow | RxFIFOOver,
		.features	= RTL_FEATURE_GMII,
		.default_ver	= RTL_GIGA_MAC_VER_01,
	},
	[RTL_CFG_1] = {
		.hw_start	= rtl_hw_start_8168,
		.region		= 2,
		.align		= 8,
		.event_slow	= SYSErr | LinkChg | RxOverflow,
		.features	= RTL_FEATURE_GMII | RTL_FEATURE_MSI,
		.default_ver	= RTL_GIGA_MAC_VER_11,
	},
	[RTL_CFG_2] = {
		.hw_start	= rtl_hw_start_8101,
		.region		= 2,
		.align		= 8,
		.event_slow	= SYSErr | LinkChg | RxOverflow | RxFIFOOver |
				  PCSTimeout,
		.features	= RTL_FEATURE_MSI,
		.default_ver	= RTL_GIGA_MAC_VER_13,
	}
};

/* Cfg9346_Unlock assumed. */
static unsigned rtl_try_msi(struct rtl8169_private *tp,
			    const struct rtl_cfg_info *cfg)
{
	void __iomem *ioaddr = tp->mmio_addr;
	unsigned msi = 0;
	u8 cfg2;

	cfg2 = RTL_R8(Config2) & ~MSIEnable;
	if (cfg->features & RTL_FEATURE_MSI) {
		if (pci_enable_msi(tp->pci_dev)) {
			netif_info(tp, hw, tp->dev, "no MSI. Back to INTx.\n");
		} else {
			cfg2 |= MSIEnable;
			msi = RTL_FEATURE_MSI;
		}
	}
	if (tp->mac_version <= RTL_GIGA_MAC_VER_06)
		RTL_W8(Config2, cfg2);
	return msi;
}

static int __devinit
rtl_init_one(struct pci_dev *pdev, const struct pci_device_id *ent)
{
	const struct rtl_cfg_info *cfg = rtl_cfg_infos + ent->driver_data;
	const unsigned int region = cfg->region;
	struct rtl8169_private *tp;
	struct mii_if_info *mii;
	struct net_device *dev;
	void __iomem *ioaddr;
	int chipset, i;
	int rc;

	if (netif_msg_drv(&debug)) {
		printk(KERN_INFO "%s Gigabit Ethernet driver %s loaded\n",
		       MODULENAME, RTL8169_VERSION);
	}

	dev = alloc_etherdev(sizeof (*tp));
	if (!dev) {
		rc = -ENOMEM;
		goto out;
	}

	SET_NETDEV_DEV(dev, &pdev->dev);
	dev->netdev_ops = &rtl_netdev_ops;
	tp = netdev_priv(dev);
	tp->dev = dev;
	tp->pci_dev = pdev;
	tp->msg_enable = netif_msg_init(debug.msg_enable, R8169_MSG_DEFAULT);

	mii = &tp->mii;
	mii->dev = dev;
	mii->mdio_read = rtl_mdio_read;
	mii->mdio_write = rtl_mdio_write;
	mii->phy_id_mask = 0x1f;
	mii->reg_num_mask = 0x1f;
	mii->supports_gmii = !!(cfg->features & RTL_FEATURE_GMII);

	/* disable ASPM completely as that cause random device stop working
	 * problems as well as full system hangs for some PCIe devices users */
	pci_disable_link_state(pdev, PCIE_LINK_STATE_L0S | PCIE_LINK_STATE_L1 |
				     PCIE_LINK_STATE_CLKPM);

	/* enable device (incl. PCI PM wakeup and hotplug setup) */
	rc = pci_enable_device(pdev);
	if (rc < 0) {
		netif_err(tp, probe, dev, "enable failure\n");
		goto err_out_free_dev_1;
	}

	if (pci_set_mwi(pdev) < 0)
		netif_info(tp, probe, dev, "Mem-Wr-Inval unavailable\n");

	/* make sure PCI base addr 1 is MMIO */
	if (!(pci_resource_flags(pdev, region) & IORESOURCE_MEM)) {
		netif_err(tp, probe, dev,
			  "region #%d not an MMIO resource, aborting\n",
			  region);
		rc = -ENODEV;
		goto err_out_mwi_2;
	}

	/* check for weird/broken PCI region reporting */
	if (pci_resource_len(pdev, region) < R8169_REGS_SIZE) {
		netif_err(tp, probe, dev,
			  "Invalid PCI region size(s), aborting\n");
		rc = -ENODEV;
		goto err_out_mwi_2;
	}

	rc = pci_request_regions(pdev, MODULENAME);
	if (rc < 0) {
		netif_err(tp, probe, dev, "could not request regions\n");
		goto err_out_mwi_2;
	}

	tp->cp_cmd = RxChkSum;

	if ((sizeof(dma_addr_t) > 4) &&
	    !pci_set_dma_mask(pdev, DMA_BIT_MASK(64)) && use_dac) {
		tp->cp_cmd |= PCIDAC;
		dev->features |= NETIF_F_HIGHDMA;
	} else {
		rc = pci_set_dma_mask(pdev, DMA_BIT_MASK(32));
		if (rc < 0) {
			netif_err(tp, probe, dev, "DMA configuration failed\n");
			goto err_out_free_res_3;
		}
	}

	/* ioremap MMIO region */
	ioaddr = ioremap(pci_resource_start(pdev, region), R8169_REGS_SIZE);
	if (!ioaddr) {
		netif_err(tp, probe, dev, "cannot remap MMIO, aborting\n");
		rc = -EIO;
		goto err_out_free_res_3;
	}
	tp->mmio_addr = ioaddr;

	if (!pci_is_pcie(pdev))
		netif_info(tp, probe, dev, "not PCI Express\n");

	/* Identify chip attached to board */
	rtl8169_get_mac_version(tp, dev, cfg->default_ver);

	rtl_init_rxcfg(tp);

	rtl_irq_disable(tp);

	rtl_hw_reset(tp);

	rtl_ack_events(tp, 0xffff);

	pci_set_master(pdev);

	/*
	 * Pretend we are using VLANs; This bypasses a nasty bug where
	 * Interrupts stop flowing on high load on 8110SCd controllers.
	 */
	if (tp->mac_version == RTL_GIGA_MAC_VER_05)
		tp->cp_cmd |= RxVlan;

	rtl_init_mdio_ops(tp);
	rtl_init_pll_power_ops(tp);
	rtl_init_jumbo_ops(tp);

	rtl8169_print_mac_version(tp);

	chipset = tp->mac_version;
	tp->txd_version = rtl_chip_infos[chipset].txd_version;

	RTL_W8(Cfg9346, Cfg9346_Unlock);
	RTL_W8(Config1, RTL_R8(Config1) | PMEnable);
	RTL_W8(Config5, RTL_R8(Config5) & PMEStatus);
	if ((RTL_R8(Config3) & (LinkUp | MagicPacket)) != 0)
		tp->features |= RTL_FEATURE_WOL;
	if ((RTL_R8(Config5) & (UWF | BWF | MWF)) != 0)
		tp->features |= RTL_FEATURE_WOL;
	tp->features |= rtl_try_msi(tp, cfg);
	RTL_W8(Cfg9346, Cfg9346_Lock);

	if (rtl_tbi_enabled(tp)) {
		tp->set_speed = rtl8169_set_speed_tbi;
		tp->get_settings = rtl8169_gset_tbi;
		tp->phy_reset_enable = rtl8169_tbi_reset_enable;
		tp->phy_reset_pending = rtl8169_tbi_reset_pending;
		tp->link_ok = rtl8169_tbi_link_ok;
		tp->do_ioctl = rtl_tbi_ioctl;
	} else {
		tp->set_speed = rtl8169_set_speed_xmii;
		tp->get_settings = rtl8169_gset_xmii;
		tp->phy_reset_enable = rtl8169_xmii_reset_enable;
		tp->phy_reset_pending = rtl8169_xmii_reset_pending;
		tp->link_ok = rtl8169_xmii_link_ok;
		tp->do_ioctl = rtl_xmii_ioctl;
	}

	mutex_init(&tp->wk.mutex);

	/* Get MAC address */
	for (i = 0; i < ETH_ALEN; i++)
		dev->dev_addr[i] = RTL_R8(MAC0 + i);
	memcpy(dev->perm_addr, dev->dev_addr, dev->addr_len);

	SET_ETHTOOL_OPS(dev, &rtl8169_ethtool_ops);
	dev->watchdog_timeo = RTL8169_TX_TIMEOUT;

	netif_napi_add(dev, &tp->napi, rtl8169_poll, R8169_NAPI_WEIGHT);

	/* don't enable SG, IP_CSUM and TSO by default - it might not work
	 * properly for all devices */
	dev->features |= NETIF_F_RXCSUM |
		NETIF_F_HW_VLAN_TX | NETIF_F_HW_VLAN_RX;

	dev->hw_features = NETIF_F_SG | NETIF_F_IP_CSUM | NETIF_F_TSO |
		NETIF_F_RXCSUM | NETIF_F_HW_VLAN_TX | NETIF_F_HW_VLAN_RX;
	dev->vlan_features = NETIF_F_SG | NETIF_F_IP_CSUM | NETIF_F_TSO |
		NETIF_F_HIGHDMA;

	if (tp->mac_version == RTL_GIGA_MAC_VER_05)
		/* 8110SCd requires hardware Rx VLAN - disallow toggling */
		dev->hw_features &= ~NETIF_F_HW_VLAN_RX;

	dev->hw_features |= NETIF_F_RXALL;
	dev->hw_features |= NETIF_F_RXFCS;

	tp->hw_start = cfg->hw_start;
	tp->event_slow = cfg->event_slow;

	tp->opts1_mask = (tp->mac_version != RTL_GIGA_MAC_VER_01) ?
		~(RxBOVF | RxFOVF) : ~0;

	init_timer(&tp->timer);
	tp->timer.data = (unsigned long) dev;
	tp->timer.function = rtl8169_phy_timer;

	tp->rtl_fw = RTL_FIRMWARE_UNKNOWN;

	rc = register_netdev(dev);
	if (rc < 0)
		goto err_out_msi_4;

	pci_set_drvdata(pdev, dev);

	netif_info(tp, probe, dev, "%s at 0x%p, %pM, XID %08x IRQ %d\n",
		   rtl_chip_infos[chipset].name, ioaddr, dev->dev_addr,
		   (u32)(RTL_R32(TxConfig) & 0x9cf0f8ff), pdev->irq);
	if (rtl_chip_infos[chipset].jumbo_max != JUMBO_1K) {
		netif_info(tp, probe, dev, "jumbo features [frames: %d bytes, "
			   "tx checksumming: %s]\n",
			   rtl_chip_infos[chipset].jumbo_max,
			   rtl_chip_infos[chipset].jumbo_tx_csum ? "ok" : "ko");
	}

	if (tp->mac_version == RTL_GIGA_MAC_VER_27 ||
	    tp->mac_version == RTL_GIGA_MAC_VER_28 ||
	    tp->mac_version == RTL_GIGA_MAC_VER_31) {
		rtl8168_driver_start(tp);
	}

	device_set_wakeup_enable(&pdev->dev, tp->features & RTL_FEATURE_WOL);

	if (pci_dev_run_wake(pdev))
		pm_runtime_put_noidle(&pdev->dev);

	netif_carrier_off(dev);

out:
	return rc;

err_out_msi_4:
	rtl_disable_msi(pdev, tp);
	iounmap(ioaddr);
err_out_free_res_3:
	pci_release_regions(pdev);
err_out_mwi_2:
	pci_clear_mwi(pdev);
	pci_disable_device(pdev);
err_out_free_dev_1:
	free_netdev(dev);
	goto out;
}

static struct pci_driver rtl8169_pci_driver = {
	.name		= MODULENAME,
	.id_table	= rtl8169_pci_tbl,
	.probe		= rtl_init_one,
	.remove		= __devexit_p(rtl_remove_one),
	.shutdown	= rtl_shutdown,
	.driver.pm	= RTL8169_PM_OPS,
};

static int __init rtl8169_init_module(void)
{
	return pci_register_driver(&rtl8169_pci_driver);
}

static void __exit rtl8169_cleanup_module(void)
{
	pci_unregister_driver(&rtl8169_pci_driver);
}

module_init(rtl8169_init_module);
module_exit(rtl8169_cleanup_module);<|MERGE_RESOLUTION|>--- conflicted
+++ resolved
@@ -4240,22 +4240,11 @@
 	if (cap) {
 		u16 ctl;
 
-<<<<<<< HEAD
-	/*
-	 * Rx and Tx descriptors needs 256 bytes alignment.
-	 * dma_alloc_coherent provides more.
-	 */
-	tp->TxDescArray = dma_alloc_coherent(&pdev->dev, R8169_TX_RING_BYTES,
-					     &tp->TxPhyAddr, GFP_KERNEL);
-	if (!tp->TxDescArray)
-		goto err_pm_runtime_put;
-=======
 		pci_read_config_word(pdev, cap + PCI_EXP_LNKCTL, &ctl);
 		ctl |= PCI_EXP_LNKCTL_CLKREQ_EN;
 		pci_write_config_word(pdev, cap + PCI_EXP_LNKCTL, ctl);
 	}
 }
->>>>>>> 00341028
 
 #define R8168_CPCMD_QUIRK_MASK (\
 	EnableBist | \
@@ -5679,7 +5668,7 @@
 	pm_runtime_get_sync(&pdev->dev);
 
 	/*
-	 * Rx and Tx desscriptors needs 256 bytes alignment.
+	 * Rx and Tx descriptors needs 256 bytes alignment.
 	 * dma_alloc_coherent provides more.
 	 */
 	tp->TxDescArray = dma_alloc_coherent(&pdev->dev, R8169_TX_RING_BYTES,
