// SPDX-License-Identifier: (GPL-2.0 OR MIT)
/* Microsemi Ocelot Switch driver
 *
 * This contains glue logic between the switchdev driver operations and the
 * mscc_ocelot_switch_lib.
 *
 * Copyright (c) 2017, 2019 Microsemi Corporation
 * Copyright 2020-2021 NXP
 */

#include <linux/dsa/ocelot.h>
#include <linux/if_bridge.h>
#include <linux/of_net.h>
#include <linux/phy/phy.h>
#include <net/pkt_cls.h>
#include "ocelot.h"
#include "ocelot_vcap.h"

#define OCELOT_MAC_QUIRKS	OCELOT_QUIRK_QSGMII_PORTS_MUST_BE_UP

static struct ocelot *devlink_port_to_ocelot(struct devlink_port *dlp)
{
	return devlink_priv(dlp->devlink);
}

static int devlink_port_to_port(struct devlink_port *dlp)
{
	struct ocelot *ocelot = devlink_port_to_ocelot(dlp);

	return dlp - ocelot->devlink_ports;
}

static int ocelot_devlink_sb_pool_get(struct devlink *dl,
				      unsigned int sb_index, u16 pool_index,
				      struct devlink_sb_pool_info *pool_info)
{
	struct ocelot *ocelot = devlink_priv(dl);

	return ocelot_sb_pool_get(ocelot, sb_index, pool_index, pool_info);
}

static int ocelot_devlink_sb_pool_set(struct devlink *dl, unsigned int sb_index,
				      u16 pool_index, u32 size,
				      enum devlink_sb_threshold_type threshold_type,
				      struct netlink_ext_ack *extack)
{
	struct ocelot *ocelot = devlink_priv(dl);

	return ocelot_sb_pool_set(ocelot, sb_index, pool_index, size,
				  threshold_type, extack);
}

static int ocelot_devlink_sb_port_pool_get(struct devlink_port *dlp,
					   unsigned int sb_index, u16 pool_index,
					   u32 *p_threshold)
{
	struct ocelot *ocelot = devlink_port_to_ocelot(dlp);
	int port = devlink_port_to_port(dlp);

	return ocelot_sb_port_pool_get(ocelot, port, sb_index, pool_index,
				       p_threshold);
}

static int ocelot_devlink_sb_port_pool_set(struct devlink_port *dlp,
					   unsigned int sb_index, u16 pool_index,
					   u32 threshold,
					   struct netlink_ext_ack *extack)
{
	struct ocelot *ocelot = devlink_port_to_ocelot(dlp);
	int port = devlink_port_to_port(dlp);

	return ocelot_sb_port_pool_set(ocelot, port, sb_index, pool_index,
				       threshold, extack);
}

static int
ocelot_devlink_sb_tc_pool_bind_get(struct devlink_port *dlp,
				   unsigned int sb_index, u16 tc_index,
				   enum devlink_sb_pool_type pool_type,
				   u16 *p_pool_index, u32 *p_threshold)
{
	struct ocelot *ocelot = devlink_port_to_ocelot(dlp);
	int port = devlink_port_to_port(dlp);

	return ocelot_sb_tc_pool_bind_get(ocelot, port, sb_index, tc_index,
					  pool_type, p_pool_index,
					  p_threshold);
}

static int
ocelot_devlink_sb_tc_pool_bind_set(struct devlink_port *dlp,
				   unsigned int sb_index, u16 tc_index,
				   enum devlink_sb_pool_type pool_type,
				   u16 pool_index, u32 threshold,
				   struct netlink_ext_ack *extack)
{
	struct ocelot *ocelot = devlink_port_to_ocelot(dlp);
	int port = devlink_port_to_port(dlp);

	return ocelot_sb_tc_pool_bind_set(ocelot, port, sb_index, tc_index,
					  pool_type, pool_index, threshold,
					  extack);
}

static int ocelot_devlink_sb_occ_snapshot(struct devlink *dl,
					  unsigned int sb_index)
{
	struct ocelot *ocelot = devlink_priv(dl);

	return ocelot_sb_occ_snapshot(ocelot, sb_index);
}

static int ocelot_devlink_sb_occ_max_clear(struct devlink *dl,
					   unsigned int sb_index)
{
	struct ocelot *ocelot = devlink_priv(dl);

	return ocelot_sb_occ_max_clear(ocelot, sb_index);
}

static int ocelot_devlink_sb_occ_port_pool_get(struct devlink_port *dlp,
					       unsigned int sb_index,
					       u16 pool_index, u32 *p_cur,
					       u32 *p_max)
{
	struct ocelot *ocelot = devlink_port_to_ocelot(dlp);
	int port = devlink_port_to_port(dlp);

	return ocelot_sb_occ_port_pool_get(ocelot, port, sb_index, pool_index,
					   p_cur, p_max);
}

static int
ocelot_devlink_sb_occ_tc_port_bind_get(struct devlink_port *dlp,
				       unsigned int sb_index, u16 tc_index,
				       enum devlink_sb_pool_type pool_type,
				       u32 *p_cur, u32 *p_max)
{
	struct ocelot *ocelot = devlink_port_to_ocelot(dlp);
	int port = devlink_port_to_port(dlp);

	return ocelot_sb_occ_tc_port_bind_get(ocelot, port, sb_index,
					      tc_index, pool_type,
					      p_cur, p_max);
}

const struct devlink_ops ocelot_devlink_ops = {
	.sb_pool_get			= ocelot_devlink_sb_pool_get,
	.sb_pool_set			= ocelot_devlink_sb_pool_set,
	.sb_port_pool_get		= ocelot_devlink_sb_port_pool_get,
	.sb_port_pool_set		= ocelot_devlink_sb_port_pool_set,
	.sb_tc_pool_bind_get		= ocelot_devlink_sb_tc_pool_bind_get,
	.sb_tc_pool_bind_set		= ocelot_devlink_sb_tc_pool_bind_set,
	.sb_occ_snapshot		= ocelot_devlink_sb_occ_snapshot,
	.sb_occ_max_clear		= ocelot_devlink_sb_occ_max_clear,
	.sb_occ_port_pool_get		= ocelot_devlink_sb_occ_port_pool_get,
	.sb_occ_tc_port_bind_get	= ocelot_devlink_sb_occ_tc_port_bind_get,
};

int ocelot_port_devlink_init(struct ocelot *ocelot, int port,
			     enum devlink_port_flavour flavour)
{
	struct devlink_port *dlp = &ocelot->devlink_ports[port];
	int id_len = sizeof(ocelot->base_mac);
	struct devlink *dl = ocelot->devlink;
	struct devlink_port_attrs attrs = {};

	memset(dlp, 0, sizeof(*dlp));
	memcpy(attrs.switch_id.id, &ocelot->base_mac, id_len);
	attrs.switch_id.id_len = id_len;
	attrs.phys.port_number = port;
	attrs.flavour = flavour;

	devlink_port_attrs_set(dlp, &attrs);

	return devlink_port_register(dl, dlp, port);
}

void ocelot_port_devlink_teardown(struct ocelot *ocelot, int port)
{
	struct devlink_port *dlp = &ocelot->devlink_ports[port];

	devlink_port_unregister(dlp);
}

static struct devlink_port *ocelot_get_devlink_port(struct net_device *dev)
{
	struct ocelot_port_private *priv = netdev_priv(dev);
	struct ocelot *ocelot = priv->port.ocelot;
	int port = priv->chip_port;

	return &ocelot->devlink_ports[port];
}

int ocelot_setup_tc_cls_flower(struct ocelot_port_private *priv,
			       struct flow_cls_offload *f,
			       bool ingress)
{
	struct ocelot *ocelot = priv->port.ocelot;
	int port = priv->chip_port;

	if (!ingress)
		return -EOPNOTSUPP;

	switch (f->command) {
	case FLOW_CLS_REPLACE:
		return ocelot_cls_flower_replace(ocelot, port, f, ingress);
	case FLOW_CLS_DESTROY:
		return ocelot_cls_flower_destroy(ocelot, port, f, ingress);
	case FLOW_CLS_STATS:
		return ocelot_cls_flower_stats(ocelot, port, f, ingress);
	default:
		return -EOPNOTSUPP;
	}
}

static int ocelot_setup_tc_cls_matchall(struct ocelot_port_private *priv,
					struct tc_cls_matchall_offload *f,
					bool ingress)
{
	struct netlink_ext_ack *extack = f->common.extack;
	struct ocelot *ocelot = priv->port.ocelot;
	struct ocelot_policer pol = { 0 };
	struct flow_action_entry *action;
	int port = priv->chip_port;
	int err;

	if (!ingress) {
		NL_SET_ERR_MSG_MOD(extack, "Only ingress is supported");
		return -EOPNOTSUPP;
	}

	switch (f->command) {
	case TC_CLSMATCHALL_REPLACE:
		if (!flow_offload_has_one_action(&f->rule->action)) {
			NL_SET_ERR_MSG_MOD(extack,
					   "Only one action is supported");
			return -EOPNOTSUPP;
		}

		if (priv->tc.block_shared) {
			NL_SET_ERR_MSG_MOD(extack,
					   "Rate limit is not supported on shared blocks");
			return -EOPNOTSUPP;
		}

		action = &f->rule->action.entries[0];

		if (action->id != FLOW_ACTION_POLICE) {
			NL_SET_ERR_MSG_MOD(extack, "Unsupported action");
			return -EOPNOTSUPP;
		}

		if (priv->tc.police_id && priv->tc.police_id != f->cookie) {
			NL_SET_ERR_MSG_MOD(extack,
					   "Only one policer per port is supported");
			return -EEXIST;
		}

		if (action->police.rate_pkt_ps) {
			NL_SET_ERR_MSG_MOD(extack,
					   "QoS offload not support packets per second");
			return -EOPNOTSUPP;
		}

		pol.rate = (u32)div_u64(action->police.rate_bytes_ps, 1000) * 8;
		pol.burst = action->police.burst;

		err = ocelot_port_policer_add(ocelot, port, &pol);
		if (err) {
			NL_SET_ERR_MSG_MOD(extack, "Could not add policer");
			return err;
		}

		priv->tc.police_id = f->cookie;
		priv->tc.offload_cnt++;
		return 0;
	case TC_CLSMATCHALL_DESTROY:
		if (priv->tc.police_id != f->cookie)
			return -ENOENT;

		err = ocelot_port_policer_del(ocelot, port);
		if (err) {
			NL_SET_ERR_MSG_MOD(extack,
					   "Could not delete policer");
			return err;
		}
		priv->tc.police_id = 0;
		priv->tc.offload_cnt--;
		return 0;
	case TC_CLSMATCHALL_STATS:
	default:
		return -EOPNOTSUPP;
	}
}

static int ocelot_setup_tc_block_cb(enum tc_setup_type type,
				    void *type_data,
				    void *cb_priv, bool ingress)
{
	struct ocelot_port_private *priv = cb_priv;

	if (!tc_cls_can_offload_and_chain0(priv->dev, type_data))
		return -EOPNOTSUPP;

	switch (type) {
	case TC_SETUP_CLSMATCHALL:
		return ocelot_setup_tc_cls_matchall(priv, type_data, ingress);
	case TC_SETUP_CLSFLOWER:
		return ocelot_setup_tc_cls_flower(priv, type_data, ingress);
	default:
		return -EOPNOTSUPP;
	}
}

static int ocelot_setup_tc_block_cb_ig(enum tc_setup_type type,
				       void *type_data,
				       void *cb_priv)
{
	return ocelot_setup_tc_block_cb(type, type_data,
					cb_priv, true);
}

static int ocelot_setup_tc_block_cb_eg(enum tc_setup_type type,
				       void *type_data,
				       void *cb_priv)
{
	return ocelot_setup_tc_block_cb(type, type_data,
					cb_priv, false);
}

static LIST_HEAD(ocelot_block_cb_list);

static int ocelot_setup_tc_block(struct ocelot_port_private *priv,
				 struct flow_block_offload *f)
{
	struct flow_block_cb *block_cb;
	flow_setup_cb_t *cb;

	if (f->binder_type == FLOW_BLOCK_BINDER_TYPE_CLSACT_INGRESS) {
		cb = ocelot_setup_tc_block_cb_ig;
		priv->tc.block_shared = f->block_shared;
	} else if (f->binder_type == FLOW_BLOCK_BINDER_TYPE_CLSACT_EGRESS) {
		cb = ocelot_setup_tc_block_cb_eg;
	} else {
		return -EOPNOTSUPP;
	}

	f->driver_block_list = &ocelot_block_cb_list;

	switch (f->command) {
	case FLOW_BLOCK_BIND:
		if (flow_block_cb_is_busy(cb, priv, &ocelot_block_cb_list))
			return -EBUSY;

		block_cb = flow_block_cb_alloc(cb, priv, priv, NULL);
		if (IS_ERR(block_cb))
			return PTR_ERR(block_cb);

		flow_block_cb_add(block_cb, f);
		list_add_tail(&block_cb->driver_list, f->driver_block_list);
		return 0;
	case FLOW_BLOCK_UNBIND:
		block_cb = flow_block_cb_lookup(f->block, cb, priv);
		if (!block_cb)
			return -ENOENT;

		flow_block_cb_remove(block_cb, f);
		list_del(&block_cb->driver_list);
		return 0;
	default:
		return -EOPNOTSUPP;
	}
}

static int ocelot_setup_tc(struct net_device *dev, enum tc_setup_type type,
			   void *type_data)
{
	struct ocelot_port_private *priv = netdev_priv(dev);

	switch (type) {
	case TC_SETUP_BLOCK:
		return ocelot_setup_tc_block(priv, type_data);
	default:
		return -EOPNOTSUPP;
	}
	return 0;
}

static int ocelot_vlan_vid_add(struct net_device *dev, u16 vid, bool pvid,
			       bool untagged)
{
	struct ocelot_port_private *priv = netdev_priv(dev);
	struct ocelot_port *ocelot_port = &priv->port;
	struct ocelot *ocelot = ocelot_port->ocelot;
	int port = priv->chip_port;
	int ret;

	ret = ocelot_vlan_add(ocelot, port, vid, pvid, untagged);
	if (ret)
		return ret;

	/* Add the port MAC address to with the right VLAN information */
	ocelot_mact_learn(ocelot, PGID_CPU, dev->dev_addr, vid,
			  ENTRYTYPE_LOCKED);

	return 0;
}

static int ocelot_vlan_vid_del(struct net_device *dev, u16 vid)
{
	struct ocelot_port_private *priv = netdev_priv(dev);
	struct ocelot *ocelot = priv->port.ocelot;
	int port = priv->chip_port;
	int ret;

	/* 8021q removes VID 0 on module unload for all interfaces
	 * with VLAN filtering feature. We need to keep it to receive
	 * untagged traffic.
	 */
	if (vid == 0)
		return 0;

	ret = ocelot_vlan_del(ocelot, port, vid);
	if (ret)
		return ret;

	/* Del the port MAC address to with the right VLAN information */
	ocelot_mact_forget(ocelot, dev->dev_addr, vid);

	return 0;
}

static int ocelot_port_open(struct net_device *dev)
{
	struct ocelot_port_private *priv = netdev_priv(dev);

	phylink_start(priv->phylink);

	return 0;
}

static int ocelot_port_stop(struct net_device *dev)
{
	struct ocelot_port_private *priv = netdev_priv(dev);

	phylink_stop(priv->phylink);

	return 0;
}

static netdev_tx_t ocelot_port_xmit(struct sk_buff *skb, struct net_device *dev)
{
	struct ocelot_port_private *priv = netdev_priv(dev);
	struct ocelot_port *ocelot_port = &priv->port;
	struct ocelot *ocelot = ocelot_port->ocelot;
	int port = priv->chip_port;
	u32 rew_op = 0;

	if (!ocelot_can_inject(ocelot, 0))
		return NETDEV_TX_BUSY;

	/* Check if timestamping is needed */
	if (ocelot->ptp && (skb_shinfo(skb)->tx_flags & SKBTX_HW_TSTAMP)) {
		struct sk_buff *clone = NULL;

		if (ocelot_port_txtstamp_request(ocelot, port, skb, &clone)) {
			kfree_skb(skb);
			return NETDEV_TX_OK;
		}

		if (clone)
			OCELOT_SKB_CB(skb)->clone = clone;

		rew_op = ocelot_ptp_rew_op(skb);
	}

	ocelot_port_inject_frame(ocelot, port, 0, rew_op, skb);

	kfree_skb(skb);

	return NETDEV_TX_OK;
}

enum ocelot_action_type {
	OCELOT_MACT_LEARN,
	OCELOT_MACT_FORGET,
};

struct ocelot_mact_work_ctx {
	struct work_struct work;
	struct ocelot *ocelot;
	enum ocelot_action_type type;
	union {
		/* OCELOT_MACT_LEARN */
		struct {
			unsigned char addr[ETH_ALEN];
			u16 vid;
			enum macaccess_entry_type entry_type;
			int pgid;
		} learn;
		/* OCELOT_MACT_FORGET */
		struct {
			unsigned char addr[ETH_ALEN];
			u16 vid;
		} forget;
	};
};

#define ocelot_work_to_ctx(x) \
	container_of((x), struct ocelot_mact_work_ctx, work)

static void ocelot_mact_work(struct work_struct *work)
{
	struct ocelot_mact_work_ctx *w = ocelot_work_to_ctx(work);
	struct ocelot *ocelot = w->ocelot;

	switch (w->type) {
	case OCELOT_MACT_LEARN:
		ocelot_mact_learn(ocelot, w->learn.pgid, w->learn.addr,
				  w->learn.vid, w->learn.entry_type);
		break;
	case OCELOT_MACT_FORGET:
		ocelot_mact_forget(ocelot, w->forget.addr, w->forget.vid);
		break;
	default:
		break;
	}

	kfree(w);
}

static int ocelot_enqueue_mact_action(struct ocelot *ocelot,
				      const struct ocelot_mact_work_ctx *ctx)
{
	struct ocelot_mact_work_ctx *w = kmemdup(ctx, sizeof(*w), GFP_ATOMIC);

	if (!w)
		return -ENOMEM;

	w->ocelot = ocelot;
	INIT_WORK(&w->work, ocelot_mact_work);
	queue_work(ocelot->owq, &w->work);

	return 0;
}

static int ocelot_mc_unsync(struct net_device *dev, const unsigned char *addr)
{
	struct ocelot_port_private *priv = netdev_priv(dev);
	struct ocelot_port *ocelot_port = &priv->port;
	struct ocelot *ocelot = ocelot_port->ocelot;
	struct ocelot_mact_work_ctx w;

	ether_addr_copy(w.forget.addr, addr);
	w.forget.vid = ocelot_port->pvid_vlan.vid;
	w.type = OCELOT_MACT_FORGET;

	return ocelot_enqueue_mact_action(ocelot, &w);
}

static int ocelot_mc_sync(struct net_device *dev, const unsigned char *addr)
{
	struct ocelot_port_private *priv = netdev_priv(dev);
	struct ocelot_port *ocelot_port = &priv->port;
	struct ocelot *ocelot = ocelot_port->ocelot;
	struct ocelot_mact_work_ctx w;

	ether_addr_copy(w.learn.addr, addr);
	w.learn.vid = ocelot_port->pvid_vlan.vid;
	w.learn.pgid = PGID_CPU;
	w.learn.entry_type = ENTRYTYPE_LOCKED;
	w.type = OCELOT_MACT_LEARN;

	return ocelot_enqueue_mact_action(ocelot, &w);
}

static void ocelot_set_rx_mode(struct net_device *dev)
{
	struct ocelot_port_private *priv = netdev_priv(dev);
	struct ocelot *ocelot = priv->port.ocelot;
	u32 val;
	int i;

	/* This doesn't handle promiscuous mode because the bridge core is
	 * setting IFF_PROMISC on all slave interfaces and all frames would be
	 * forwarded to the CPU port.
	 */
	val = GENMASK(ocelot->num_phys_ports - 1, 0);
	for_each_nonreserved_multicast_dest_pgid(ocelot, i)
		ocelot_write_rix(ocelot, val, ANA_PGID_PGID, i);

	__dev_mc_sync(dev, ocelot_mc_sync, ocelot_mc_unsync);
}

static int ocelot_port_set_mac_address(struct net_device *dev, void *p)
{
	struct ocelot_port_private *priv = netdev_priv(dev);
	struct ocelot_port *ocelot_port = &priv->port;
	struct ocelot *ocelot = ocelot_port->ocelot;
	const struct sockaddr *addr = p;

	/* Learn the new net device MAC address in the mac table. */
	ocelot_mact_learn(ocelot, PGID_CPU, addr->sa_data,
			  ocelot_port->pvid_vlan.vid, ENTRYTYPE_LOCKED);
	/* Then forget the previous one. */
	ocelot_mact_forget(ocelot, dev->dev_addr, ocelot_port->pvid_vlan.vid);

	ether_addr_copy(dev->dev_addr, addr->sa_data);
	return 0;
}

static void ocelot_get_stats64(struct net_device *dev,
			       struct rtnl_link_stats64 *stats)
{
	struct ocelot_port_private *priv = netdev_priv(dev);
	struct ocelot *ocelot = priv->port.ocelot;
	int port = priv->chip_port;

	/* Configure the port to read the stats from */
	ocelot_write(ocelot, SYS_STAT_CFG_STAT_VIEW(port),
		     SYS_STAT_CFG);

	/* Get Rx stats */
	stats->rx_bytes = ocelot_read(ocelot, SYS_COUNT_RX_OCTETS);
	stats->rx_packets = ocelot_read(ocelot, SYS_COUNT_RX_SHORTS) +
			    ocelot_read(ocelot, SYS_COUNT_RX_FRAGMENTS) +
			    ocelot_read(ocelot, SYS_COUNT_RX_JABBERS) +
			    ocelot_read(ocelot, SYS_COUNT_RX_LONGS) +
			    ocelot_read(ocelot, SYS_COUNT_RX_64) +
			    ocelot_read(ocelot, SYS_COUNT_RX_65_127) +
			    ocelot_read(ocelot, SYS_COUNT_RX_128_255) +
			    ocelot_read(ocelot, SYS_COUNT_RX_256_1023) +
			    ocelot_read(ocelot, SYS_COUNT_RX_1024_1526) +
			    ocelot_read(ocelot, SYS_COUNT_RX_1527_MAX);
	stats->multicast = ocelot_read(ocelot, SYS_COUNT_RX_MULTICAST);
	stats->rx_dropped = dev->stats.rx_dropped;

	/* Get Tx stats */
	stats->tx_bytes = ocelot_read(ocelot, SYS_COUNT_TX_OCTETS);
	stats->tx_packets = ocelot_read(ocelot, SYS_COUNT_TX_64) +
			    ocelot_read(ocelot, SYS_COUNT_TX_65_127) +
			    ocelot_read(ocelot, SYS_COUNT_TX_128_511) +
			    ocelot_read(ocelot, SYS_COUNT_TX_512_1023) +
			    ocelot_read(ocelot, SYS_COUNT_TX_1024_1526) +
			    ocelot_read(ocelot, SYS_COUNT_TX_1527_MAX);
	stats->tx_dropped = ocelot_read(ocelot, SYS_COUNT_TX_DROPS) +
			    ocelot_read(ocelot, SYS_COUNT_TX_AGING);
	stats->collisions = ocelot_read(ocelot, SYS_COUNT_TX_COLLISION);
}

static int ocelot_port_fdb_add(struct ndmsg *ndm, struct nlattr *tb[],
			       struct net_device *dev,
			       const unsigned char *addr,
			       u16 vid, u16 flags,
			       struct netlink_ext_ack *extack)
{
	struct ocelot_port_private *priv = netdev_priv(dev);
	struct ocelot *ocelot = priv->port.ocelot;
	int port = priv->chip_port;

	return ocelot_fdb_add(ocelot, port, addr, vid);
}

static int ocelot_port_fdb_del(struct ndmsg *ndm, struct nlattr *tb[],
			       struct net_device *dev,
			       const unsigned char *addr, u16 vid)
{
	struct ocelot_port_private *priv = netdev_priv(dev);
	struct ocelot *ocelot = priv->port.ocelot;
	int port = priv->chip_port;

	return ocelot_fdb_del(ocelot, port, addr, vid);
}

static int ocelot_port_fdb_dump(struct sk_buff *skb,
				struct netlink_callback *cb,
				struct net_device *dev,
				struct net_device *filter_dev, int *idx)
{
	struct ocelot_port_private *priv = netdev_priv(dev);
	struct ocelot *ocelot = priv->port.ocelot;
	struct ocelot_dump_ctx dump = {
		.dev = dev,
		.skb = skb,
		.cb = cb,
		.idx = *idx,
	};
	int port = priv->chip_port;
	int ret;

	ret = ocelot_fdb_dump(ocelot, port, ocelot_port_fdb_do_dump, &dump);

	*idx = dump.idx;

	return ret;
}

static int ocelot_vlan_rx_add_vid(struct net_device *dev, __be16 proto,
				  u16 vid)
{
	return ocelot_vlan_vid_add(dev, vid, false, false);
}

static int ocelot_vlan_rx_kill_vid(struct net_device *dev, __be16 proto,
				   u16 vid)
{
	return ocelot_vlan_vid_del(dev, vid);
}

static void ocelot_vlan_mode(struct ocelot *ocelot, int port,
			     netdev_features_t features)
{
	u32 val;

	/* Filtering */
	val = ocelot_read(ocelot, ANA_VLANMASK);
	if (features & NETIF_F_HW_VLAN_CTAG_FILTER)
		val |= BIT(port);
	else
		val &= ~BIT(port);
	ocelot_write(ocelot, val, ANA_VLANMASK);
}

static int ocelot_set_features(struct net_device *dev,
			       netdev_features_t features)
{
	netdev_features_t changed = dev->features ^ features;
	struct ocelot_port_private *priv = netdev_priv(dev);
	struct ocelot *ocelot = priv->port.ocelot;
	int port = priv->chip_port;

	if ((dev->features & NETIF_F_HW_TC) > (features & NETIF_F_HW_TC) &&
	    priv->tc.offload_cnt) {
		netdev_err(dev,
			   "Cannot disable HW TC offload while offloads active\n");
		return -EBUSY;
	}

	if (changed & NETIF_F_HW_VLAN_CTAG_FILTER)
		ocelot_vlan_mode(ocelot, port, features);

	return 0;
}

static int ocelot_ioctl(struct net_device *dev, struct ifreq *ifr, int cmd)
{
	struct ocelot_port_private *priv = netdev_priv(dev);
	struct ocelot *ocelot = priv->port.ocelot;
	int port = priv->chip_port;

	/* If the attached PHY device isn't capable of timestamping operations,
	 * use our own (when possible).
	 */
	if (!phy_has_hwtstamp(dev->phydev) && ocelot->ptp) {
		switch (cmd) {
		case SIOCSHWTSTAMP:
			return ocelot_hwstamp_set(ocelot, port, ifr);
		case SIOCGHWTSTAMP:
			return ocelot_hwstamp_get(ocelot, port, ifr);
		}
	}

	return phy_mii_ioctl(dev->phydev, ifr, cmd);
}

static const struct net_device_ops ocelot_port_netdev_ops = {
	.ndo_open			= ocelot_port_open,
	.ndo_stop			= ocelot_port_stop,
	.ndo_start_xmit			= ocelot_port_xmit,
	.ndo_set_rx_mode		= ocelot_set_rx_mode,
	.ndo_set_mac_address		= ocelot_port_set_mac_address,
	.ndo_get_stats64		= ocelot_get_stats64,
	.ndo_fdb_add			= ocelot_port_fdb_add,
	.ndo_fdb_del			= ocelot_port_fdb_del,
	.ndo_fdb_dump			= ocelot_port_fdb_dump,
	.ndo_vlan_rx_add_vid		= ocelot_vlan_rx_add_vid,
	.ndo_vlan_rx_kill_vid		= ocelot_vlan_rx_kill_vid,
	.ndo_set_features		= ocelot_set_features,
	.ndo_setup_tc			= ocelot_setup_tc,
	.ndo_eth_ioctl			= ocelot_ioctl,
	.ndo_get_devlink_port		= ocelot_get_devlink_port,
};

struct net_device *ocelot_port_to_netdev(struct ocelot *ocelot, int port)
{
	struct ocelot_port *ocelot_port = ocelot->ports[port];
	struct ocelot_port_private *priv;

	if (!ocelot_port)
		return NULL;

	priv = container_of(ocelot_port, struct ocelot_port_private, port);

	return priv->dev;
}

/* Checks if the net_device instance given to us originates from our driver */
static bool ocelot_netdevice_dev_check(const struct net_device *dev)
{
	return dev->netdev_ops == &ocelot_port_netdev_ops;
}

int ocelot_netdev_to_port(struct net_device *dev)
{
	struct ocelot_port_private *priv;

	if (!dev || !ocelot_netdevice_dev_check(dev))
		return -EINVAL;

	priv = netdev_priv(dev);

	return priv->chip_port;
}

static void ocelot_port_get_strings(struct net_device *netdev, u32 sset,
				    u8 *data)
{
	struct ocelot_port_private *priv = netdev_priv(netdev);
	struct ocelot *ocelot = priv->port.ocelot;
	int port = priv->chip_port;

	ocelot_get_strings(ocelot, port, sset, data);
}

static void ocelot_port_get_ethtool_stats(struct net_device *dev,
					  struct ethtool_stats *stats,
					  u64 *data)
{
	struct ocelot_port_private *priv = netdev_priv(dev);
	struct ocelot *ocelot = priv->port.ocelot;
	int port = priv->chip_port;

	ocelot_get_ethtool_stats(ocelot, port, data);
}

static int ocelot_port_get_sset_count(struct net_device *dev, int sset)
{
	struct ocelot_port_private *priv = netdev_priv(dev);
	struct ocelot *ocelot = priv->port.ocelot;
	int port = priv->chip_port;

	return ocelot_get_sset_count(ocelot, port, sset);
}

static int ocelot_port_get_ts_info(struct net_device *dev,
				   struct ethtool_ts_info *info)
{
	struct ocelot_port_private *priv = netdev_priv(dev);
	struct ocelot *ocelot = priv->port.ocelot;
	int port = priv->chip_port;

	if (!ocelot->ptp)
		return ethtool_op_get_ts_info(dev, info);

	return ocelot_get_ts_info(ocelot, port, info);
}

static const struct ethtool_ops ocelot_ethtool_ops = {
	.get_strings		= ocelot_port_get_strings,
	.get_ethtool_stats	= ocelot_port_get_ethtool_stats,
	.get_sset_count		= ocelot_port_get_sset_count,
	.get_link_ksettings	= phy_ethtool_get_link_ksettings,
	.set_link_ksettings	= phy_ethtool_set_link_ksettings,
	.get_ts_info		= ocelot_port_get_ts_info,
};

static void ocelot_port_attr_stp_state_set(struct ocelot *ocelot, int port,
					   u8 state)
{
	ocelot_bridge_stp_state_set(ocelot, port, state);
}

static void ocelot_port_attr_ageing_set(struct ocelot *ocelot, int port,
					unsigned long ageing_clock_t)
{
	unsigned long ageing_jiffies = clock_t_to_jiffies(ageing_clock_t);
	u32 ageing_time = jiffies_to_msecs(ageing_jiffies);

	ocelot_set_ageing_time(ocelot, ageing_time);
}

static void ocelot_port_attr_mc_set(struct ocelot *ocelot, int port, bool mc)
{
	u32 cpu_fwd_mcast = ANA_PORT_CPU_FWD_CFG_CPU_IGMP_REDIR_ENA |
			    ANA_PORT_CPU_FWD_CFG_CPU_MLD_REDIR_ENA |
			    ANA_PORT_CPU_FWD_CFG_CPU_IPMC_CTRL_COPY_ENA;
	u32 val = 0;

	if (mc)
		val = cpu_fwd_mcast;

	ocelot_rmw_gix(ocelot, val, cpu_fwd_mcast,
		       ANA_PORT_CPU_FWD_CFG, port);
}

static int ocelot_port_attr_set(struct net_device *dev, const void *ctx,
				const struct switchdev_attr *attr,
				struct netlink_ext_ack *extack)
{
	struct ocelot_port_private *priv = netdev_priv(dev);
	struct ocelot *ocelot = priv->port.ocelot;
	int port = priv->chip_port;
	int err = 0;

	if (ctx && ctx != priv)
		return 0;

	switch (attr->id) {
	case SWITCHDEV_ATTR_ID_PORT_STP_STATE:
		ocelot_port_attr_stp_state_set(ocelot, port, attr->u.stp_state);
		break;
	case SWITCHDEV_ATTR_ID_BRIDGE_AGEING_TIME:
		ocelot_port_attr_ageing_set(ocelot, port, attr->u.ageing_time);
		break;
	case SWITCHDEV_ATTR_ID_BRIDGE_VLAN_FILTERING:
		ocelot_port_vlan_filtering(ocelot, port, attr->u.vlan_filtering,
					   extack);
		break;
	case SWITCHDEV_ATTR_ID_BRIDGE_MC_DISABLED:
		ocelot_port_attr_mc_set(ocelot, port, !attr->u.mc_disabled);
		break;
	case SWITCHDEV_ATTR_ID_PORT_PRE_BRIDGE_FLAGS:
		err = ocelot_port_pre_bridge_flags(ocelot, port,
						   attr->u.brport_flags);
		break;
	case SWITCHDEV_ATTR_ID_PORT_BRIDGE_FLAGS:
		ocelot_port_bridge_flags(ocelot, port, attr->u.brport_flags);
		break;
	default:
		err = -EOPNOTSUPP;
		break;
	}

	return err;
}

static int ocelot_vlan_vid_prepare(struct net_device *dev, u16 vid, bool pvid,
				   bool untagged, struct netlink_ext_ack *extack)
{
	struct ocelot_port_private *priv = netdev_priv(dev);
	struct ocelot_port *ocelot_port = &priv->port;
	struct ocelot *ocelot = ocelot_port->ocelot;
	int port = priv->chip_port;

	return ocelot_vlan_prepare(ocelot, port, vid, pvid, untagged, extack);
}

static int ocelot_port_obj_add_vlan(struct net_device *dev,
				    const struct switchdev_obj_port_vlan *vlan,
				    struct netlink_ext_ack *extack)
{
	bool untagged = vlan->flags & BRIDGE_VLAN_INFO_UNTAGGED;
	bool pvid = vlan->flags & BRIDGE_VLAN_INFO_PVID;
	int ret;

	ret = ocelot_vlan_vid_prepare(dev, vlan->vid, pvid, untagged, extack);
	if (ret)
		return ret;

	return ocelot_vlan_vid_add(dev, vlan->vid, pvid, untagged);
}

static int ocelot_port_obj_add_mdb(struct net_device *dev,
				   const struct switchdev_obj_port_mdb *mdb)
{
	struct ocelot_port_private *priv = netdev_priv(dev);
	struct ocelot_port *ocelot_port = &priv->port;
	struct ocelot *ocelot = ocelot_port->ocelot;
	int port = priv->chip_port;

	return ocelot_port_mdb_add(ocelot, port, mdb);
}

static int ocelot_port_obj_del_mdb(struct net_device *dev,
				   const struct switchdev_obj_port_mdb *mdb)
{
	struct ocelot_port_private *priv = netdev_priv(dev);
	struct ocelot_port *ocelot_port = &priv->port;
	struct ocelot *ocelot = ocelot_port->ocelot;
	int port = priv->chip_port;

	return ocelot_port_mdb_del(ocelot, port, mdb);
}

static int ocelot_port_obj_mrp_add(struct net_device *dev,
				   const struct switchdev_obj_mrp *mrp)
{
	struct ocelot_port_private *priv = netdev_priv(dev);
	struct ocelot_port *ocelot_port = &priv->port;
	struct ocelot *ocelot = ocelot_port->ocelot;
	int port = priv->chip_port;

	return ocelot_mrp_add(ocelot, port, mrp);
}

static int ocelot_port_obj_mrp_del(struct net_device *dev,
				   const struct switchdev_obj_mrp *mrp)
{
	struct ocelot_port_private *priv = netdev_priv(dev);
	struct ocelot_port *ocelot_port = &priv->port;
	struct ocelot *ocelot = ocelot_port->ocelot;
	int port = priv->chip_port;

	return ocelot_mrp_del(ocelot, port, mrp);
}

static int
ocelot_port_obj_mrp_add_ring_role(struct net_device *dev,
				  const struct switchdev_obj_ring_role_mrp *mrp)
{
	struct ocelot_port_private *priv = netdev_priv(dev);
	struct ocelot_port *ocelot_port = &priv->port;
	struct ocelot *ocelot = ocelot_port->ocelot;
	int port = priv->chip_port;

	return ocelot_mrp_add_ring_role(ocelot, port, mrp);
}

static int
ocelot_port_obj_mrp_del_ring_role(struct net_device *dev,
				  const struct switchdev_obj_ring_role_mrp *mrp)
{
	struct ocelot_port_private *priv = netdev_priv(dev);
	struct ocelot_port *ocelot_port = &priv->port;
	struct ocelot *ocelot = ocelot_port->ocelot;
	int port = priv->chip_port;

	return ocelot_mrp_del_ring_role(ocelot, port, mrp);
}

static int ocelot_port_obj_add(struct net_device *dev, const void *ctx,
			       const struct switchdev_obj *obj,
			       struct netlink_ext_ack *extack)
{
	struct ocelot_port_private *priv = netdev_priv(dev);
	int ret = 0;

	if (ctx && ctx != priv)
		return 0;

	switch (obj->id) {
	case SWITCHDEV_OBJ_ID_PORT_VLAN:
		ret = ocelot_port_obj_add_vlan(dev,
					       SWITCHDEV_OBJ_PORT_VLAN(obj),
					       extack);
		break;
	case SWITCHDEV_OBJ_ID_PORT_MDB:
		ret = ocelot_port_obj_add_mdb(dev, SWITCHDEV_OBJ_PORT_MDB(obj));
		break;
	case SWITCHDEV_OBJ_ID_MRP:
		ret = ocelot_port_obj_mrp_add(dev, SWITCHDEV_OBJ_MRP(obj));
		break;
	case SWITCHDEV_OBJ_ID_RING_ROLE_MRP:
		ret = ocelot_port_obj_mrp_add_ring_role(dev,
							SWITCHDEV_OBJ_RING_ROLE_MRP(obj));
		break;
	default:
		return -EOPNOTSUPP;
	}

	return ret;
}

static int ocelot_port_obj_del(struct net_device *dev, const void *ctx,
			       const struct switchdev_obj *obj)
{
	struct ocelot_port_private *priv = netdev_priv(dev);
	int ret = 0;

	if (ctx && ctx != priv)
		return 0;

	switch (obj->id) {
	case SWITCHDEV_OBJ_ID_PORT_VLAN:
		ret = ocelot_vlan_vid_del(dev,
					  SWITCHDEV_OBJ_PORT_VLAN(obj)->vid);
		break;
	case SWITCHDEV_OBJ_ID_PORT_MDB:
		ret = ocelot_port_obj_del_mdb(dev, SWITCHDEV_OBJ_PORT_MDB(obj));
		break;
	case SWITCHDEV_OBJ_ID_MRP:
		ret = ocelot_port_obj_mrp_del(dev, SWITCHDEV_OBJ_MRP(obj));
		break;
	case SWITCHDEV_OBJ_ID_RING_ROLE_MRP:
		ret = ocelot_port_obj_mrp_del_ring_role(dev,
							SWITCHDEV_OBJ_RING_ROLE_MRP(obj));
		break;
	default:
		return -EOPNOTSUPP;
	}

	return ret;
}

static void ocelot_inherit_brport_flags(struct ocelot *ocelot, int port,
					struct net_device *brport_dev)
{
	struct switchdev_brport_flags flags = {0};
	int flag;

	flags.mask = BR_LEARNING | BR_FLOOD | BR_MCAST_FLOOD | BR_BCAST_FLOOD;

	for_each_set_bit(flag, &flags.mask, 32)
		if (br_port_flag_is_set(brport_dev, BIT(flag)))
			flags.val |= BIT(flag);

	ocelot_port_bridge_flags(ocelot, port, flags);
}

static void ocelot_clear_brport_flags(struct ocelot *ocelot, int port)
{
	struct switchdev_brport_flags flags;

	flags.mask = BR_LEARNING | BR_FLOOD | BR_MCAST_FLOOD | BR_BCAST_FLOOD;
	flags.val = flags.mask & ~BR_LEARNING;

	ocelot_port_bridge_flags(ocelot, port, flags);
}

static int ocelot_switchdev_sync(struct ocelot *ocelot, int port,
				 struct net_device *brport_dev,
				 struct net_device *bridge_dev,
				 struct netlink_ext_ack *extack)
{
	clock_t ageing_time;
	u8 stp_state;

	ocelot_inherit_brport_flags(ocelot, port, brport_dev);

	stp_state = br_port_get_stp_state(brport_dev);
	ocelot_bridge_stp_state_set(ocelot, port, stp_state);

	ageing_time = br_get_ageing_time(bridge_dev);
	ocelot_port_attr_ageing_set(ocelot, port, ageing_time);

	return ocelot_port_vlan_filtering(ocelot, port,
					  br_vlan_enabled(bridge_dev),
					  extack);
}

static int ocelot_switchdev_unsync(struct ocelot *ocelot, int port)
{
	int err;

	err = ocelot_port_vlan_filtering(ocelot, port, false, NULL);
	if (err)
		return err;

	ocelot_clear_brport_flags(ocelot, port);

	ocelot_bridge_stp_state_set(ocelot, port, BR_STATE_FORWARDING);

	return 0;
}

static int ocelot_netdevice_bridge_join(struct net_device *dev,
					struct net_device *brport_dev,
					struct net_device *bridge,
					struct netlink_ext_ack *extack)
{
	struct ocelot_port_private *priv = netdev_priv(dev);
	struct ocelot_port *ocelot_port = &priv->port;
	struct ocelot *ocelot = ocelot_port->ocelot;
	int port = priv->chip_port;
	int err;

	ocelot_port_bridge_join(ocelot, port, bridge);

	err = switchdev_bridge_port_offload(brport_dev, dev, priv,
					    &ocelot_netdevice_nb,
					    &ocelot_switchdev_blocking_nb,
					    false, extack);
	if (err)
		goto err_switchdev_offload;

	err = ocelot_switchdev_sync(ocelot, port, brport_dev, bridge, extack);
	if (err)
		goto err_switchdev_sync;

	return 0;

err_switchdev_sync:
	switchdev_bridge_port_unoffload(brport_dev, priv,
					&ocelot_netdevice_nb,
					&ocelot_switchdev_blocking_nb);
err_switchdev_offload:
	ocelot_port_bridge_leave(ocelot, port, bridge);
	return err;
}

static void ocelot_netdevice_pre_bridge_leave(struct net_device *dev,
					      struct net_device *brport_dev)
{
	struct ocelot_port_private *priv = netdev_priv(dev);

	switchdev_bridge_port_unoffload(brport_dev, priv,
					&ocelot_netdevice_nb,
					&ocelot_switchdev_blocking_nb);
}

static int ocelot_netdevice_bridge_leave(struct net_device *dev,
					 struct net_device *brport_dev,
					 struct net_device *bridge)
{
	struct ocelot_port_private *priv = netdev_priv(dev);
	struct ocelot_port *ocelot_port = &priv->port;
	struct ocelot *ocelot = ocelot_port->ocelot;
	int port = priv->chip_port;
	int err;

	err = ocelot_switchdev_unsync(ocelot, port);
	if (err)
		return err;

	ocelot_port_bridge_leave(ocelot, port, bridge);

	return 0;
}

static int ocelot_netdevice_lag_join(struct net_device *dev,
				     struct net_device *bond,
				     struct netdev_lag_upper_info *info,
				     struct netlink_ext_ack *extack)
{
	struct ocelot_port_private *priv = netdev_priv(dev);
	struct ocelot_port *ocelot_port = &priv->port;
	struct ocelot *ocelot = ocelot_port->ocelot;
	struct net_device *bridge_dev;
	int port = priv->chip_port;
	int err;

	err = ocelot_port_lag_join(ocelot, port, bond, info);
	if (err == -EOPNOTSUPP) {
		NL_SET_ERR_MSG_MOD(extack, "Offloading not supported");
		return 0;
	}

	bridge_dev = netdev_master_upper_dev_get(bond);
	if (!bridge_dev || !netif_is_bridge_master(bridge_dev))
		return 0;

	err = ocelot_netdevice_bridge_join(dev, bond, bridge_dev, extack);
	if (err)
		goto err_bridge_join;

	return 0;

err_bridge_join:
	ocelot_port_lag_leave(ocelot, port, bond);
	return err;
}

static void ocelot_netdevice_pre_lag_leave(struct net_device *dev,
					   struct net_device *bond)
{
	struct net_device *bridge_dev;

	bridge_dev = netdev_master_upper_dev_get(bond);
	if (!bridge_dev || !netif_is_bridge_master(bridge_dev))
		return;

	ocelot_netdevice_pre_bridge_leave(dev, bond);
}

static int ocelot_netdevice_lag_leave(struct net_device *dev,
				      struct net_device *bond)
{
	struct ocelot_port_private *priv = netdev_priv(dev);
	struct ocelot_port *ocelot_port = &priv->port;
	struct ocelot *ocelot = ocelot_port->ocelot;
	struct net_device *bridge_dev;
	int port = priv->chip_port;

	ocelot_port_lag_leave(ocelot, port, bond);

	bridge_dev = netdev_master_upper_dev_get(bond);
	if (!bridge_dev || !netif_is_bridge_master(bridge_dev))
		return 0;

	return ocelot_netdevice_bridge_leave(dev, bond, bridge_dev);
}

static int ocelot_netdevice_changeupper(struct net_device *dev,
					struct net_device *brport_dev,
					struct netdev_notifier_changeupper_info *info)
{
	struct netlink_ext_ack *extack;
	int err = 0;

	extack = netdev_notifier_info_to_extack(&info->info);

	if (netif_is_bridge_master(info->upper_dev)) {
		if (info->linking)
			err = ocelot_netdevice_bridge_join(dev, brport_dev,
							   info->upper_dev,
							   extack);
		else
			err = ocelot_netdevice_bridge_leave(dev, brport_dev,
							    info->upper_dev);
	}
	if (netif_is_lag_master(info->upper_dev)) {
		if (info->linking)
			err = ocelot_netdevice_lag_join(dev, info->upper_dev,
							info->upper_info, extack);
		else
			ocelot_netdevice_lag_leave(dev, info->upper_dev);
	}

	return notifier_from_errno(err);
}

/* Treat CHANGEUPPER events on an offloaded LAG as individual CHANGEUPPER
 * events for the lower physical ports of the LAG.
 * If the LAG upper isn't offloaded, ignore its CHANGEUPPER events.
 * In case the LAG joined a bridge, notify that we are offloading it and can do
 * forwarding in hardware towards it.
 */
static int
ocelot_netdevice_lag_changeupper(struct net_device *dev,
				 struct netdev_notifier_changeupper_info *info)
{
	struct net_device *lower;
	struct list_head *iter;
	int err = NOTIFY_DONE;

	netdev_for_each_lower_dev(dev, lower, iter) {
		struct ocelot_port_private *priv = netdev_priv(lower);
		struct ocelot_port *ocelot_port = &priv->port;

		if (ocelot_port->bond != dev)
			return NOTIFY_OK;

		err = ocelot_netdevice_changeupper(lower, dev, info);
		if (err)
			return notifier_from_errno(err);
	}

	return NOTIFY_DONE;
}

static int
ocelot_netdevice_prechangeupper(struct net_device *dev,
				struct net_device *brport_dev,
				struct netdev_notifier_changeupper_info *info)
{
	if (netif_is_bridge_master(info->upper_dev) && !info->linking)
		ocelot_netdevice_pre_bridge_leave(dev, brport_dev);

	if (netif_is_lag_master(info->upper_dev) && !info->linking)
		ocelot_netdevice_pre_lag_leave(dev, info->upper_dev);

	return NOTIFY_DONE;
}

static int
ocelot_netdevice_lag_prechangeupper(struct net_device *dev,
				    struct netdev_notifier_changeupper_info *info)
{
	struct net_device *lower;
	struct list_head *iter;
	int err = NOTIFY_DONE;

	netdev_for_each_lower_dev(dev, lower, iter) {
		struct ocelot_port_private *priv = netdev_priv(lower);
		struct ocelot_port *ocelot_port = &priv->port;

		if (ocelot_port->bond != dev)
			return NOTIFY_OK;

		err = ocelot_netdevice_prechangeupper(dev, lower, info);
		if (err)
			return err;
	}

	return NOTIFY_DONE;
}

static int
ocelot_netdevice_changelowerstate(struct net_device *dev,
				  struct netdev_lag_lower_state_info *info)
{
	struct ocelot_port_private *priv = netdev_priv(dev);
	bool is_active = info->link_up && info->tx_enabled;
	struct ocelot_port *ocelot_port = &priv->port;
	struct ocelot *ocelot = ocelot_port->ocelot;
	int port = priv->chip_port;

	if (!ocelot_port->bond)
		return NOTIFY_DONE;

	if (ocelot_port->lag_tx_active == is_active)
		return NOTIFY_DONE;

	ocelot_port_lag_change(ocelot, port, is_active);

	return NOTIFY_OK;
}

static int ocelot_netdevice_event(struct notifier_block *unused,
				  unsigned long event, void *ptr)
{
	struct net_device *dev = netdev_notifier_info_to_dev(ptr);

	switch (event) {
	case NETDEV_PRECHANGEUPPER: {
		struct netdev_notifier_changeupper_info *info = ptr;

		if (ocelot_netdevice_dev_check(dev))
			return ocelot_netdevice_prechangeupper(dev, dev, info);

		if (netif_is_lag_master(dev))
			return ocelot_netdevice_lag_prechangeupper(dev, info);

		break;
	}
	case NETDEV_CHANGEUPPER: {
		struct netdev_notifier_changeupper_info *info = ptr;

		if (ocelot_netdevice_dev_check(dev))
			return ocelot_netdevice_changeupper(dev, dev, info);

		if (netif_is_lag_master(dev))
			return ocelot_netdevice_lag_changeupper(dev, info);

		break;
	}
	case NETDEV_CHANGELOWERSTATE: {
		struct netdev_notifier_changelowerstate_info *info = ptr;

		if (!ocelot_netdevice_dev_check(dev))
			break;

		return ocelot_netdevice_changelowerstate(dev,
							 info->lower_state_info);
	}
	default:
		break;
	}

	return NOTIFY_DONE;
}

struct notifier_block ocelot_netdevice_nb __read_mostly = {
	.notifier_call = ocelot_netdevice_event,
};

static int ocelot_switchdev_event(struct notifier_block *unused,
				  unsigned long event, void *ptr)
{
	struct net_device *dev = switchdev_notifier_info_to_dev(ptr);
	int err;

	switch (event) {
	case SWITCHDEV_PORT_ATTR_SET:
		err = switchdev_handle_port_attr_set(dev, ptr,
						     ocelot_netdevice_dev_check,
						     ocelot_port_attr_set);
		return notifier_from_errno(err);
	}

	return NOTIFY_DONE;
}

struct notifier_block ocelot_switchdev_nb __read_mostly = {
	.notifier_call = ocelot_switchdev_event,
};

static int ocelot_switchdev_blocking_event(struct notifier_block *unused,
					   unsigned long event, void *ptr)
{
	struct net_device *dev = switchdev_notifier_info_to_dev(ptr);
	int err;

	switch (event) {
		/* Blocking events. */
	case SWITCHDEV_PORT_OBJ_ADD:
		err = switchdev_handle_port_obj_add(dev, ptr,
						    ocelot_netdevice_dev_check,
						    ocelot_port_obj_add);
		return notifier_from_errno(err);
	case SWITCHDEV_PORT_OBJ_DEL:
		err = switchdev_handle_port_obj_del(dev, ptr,
						    ocelot_netdevice_dev_check,
						    ocelot_port_obj_del);
		return notifier_from_errno(err);
	case SWITCHDEV_PORT_ATTR_SET:
		err = switchdev_handle_port_attr_set(dev, ptr,
						     ocelot_netdevice_dev_check,
						     ocelot_port_attr_set);
		return notifier_from_errno(err);
	}

	return NOTIFY_DONE;
}

struct notifier_block ocelot_switchdev_blocking_nb __read_mostly = {
	.notifier_call = ocelot_switchdev_blocking_event,
};

static void vsc7514_phylink_validate(struct phylink_config *config,
				     unsigned long *supported,
				     struct phylink_link_state *state)
{
	struct net_device *ndev = to_net_dev(config->dev);
	struct ocelot_port_private *priv = netdev_priv(ndev);
	struct ocelot_port *ocelot_port = &priv->port;
	__ETHTOOL_DECLARE_LINK_MODE_MASK(mask) = {};

	if (state->interface != PHY_INTERFACE_MODE_NA &&
	    state->interface != ocelot_port->phy_mode) {
		bitmap_zero(supported, __ETHTOOL_LINK_MODE_MASK_NBITS);
		return;
	}

	phylink_set_port_modes(mask);

	phylink_set(mask, Pause);
	phylink_set(mask, Autoneg);
	phylink_set(mask, Asym_Pause);
	phylink_set(mask, 10baseT_Half);
	phylink_set(mask, 10baseT_Full);
	phylink_set(mask, 100baseT_Half);
	phylink_set(mask, 100baseT_Full);
	phylink_set(mask, 1000baseT_Half);
	phylink_set(mask, 1000baseT_Full);
	phylink_set(mask, 1000baseX_Full);
	phylink_set(mask, 2500baseT_Full);
	phylink_set(mask, 2500baseX_Full);

	bitmap_and(supported, supported, mask, __ETHTOOL_LINK_MODE_MASK_NBITS);
	bitmap_and(state->advertising, state->advertising, mask,
		   __ETHTOOL_LINK_MODE_MASK_NBITS);
}

static void vsc7514_phylink_mac_config(struct phylink_config *config,
				       unsigned int link_an_mode,
				       const struct phylink_link_state *state)
{
	struct net_device *ndev = to_net_dev(config->dev);
	struct ocelot_port_private *priv = netdev_priv(ndev);
	struct ocelot_port *ocelot_port = &priv->port;

	/* Disable HDX fast control */
	ocelot_port_writel(ocelot_port, DEV_PORT_MISC_HDX_FAST_DIS,
			   DEV_PORT_MISC);

	/* SGMII only for now */
	ocelot_port_writel(ocelot_port, PCS1G_MODE_CFG_SGMII_MODE_ENA,
			   PCS1G_MODE_CFG);
	ocelot_port_writel(ocelot_port, PCS1G_SD_CFG_SD_SEL, PCS1G_SD_CFG);

	/* Enable PCS */
	ocelot_port_writel(ocelot_port, PCS1G_CFG_PCS_ENA, PCS1G_CFG);

	/* No aneg on SGMII */
	ocelot_port_writel(ocelot_port, 0, PCS1G_ANEG_CFG);

	/* No loopback */
	ocelot_port_writel(ocelot_port, 0, PCS1G_LB_CFG);
}

static void vsc7514_phylink_mac_link_down(struct phylink_config *config,
					  unsigned int link_an_mode,
					  phy_interface_t interface)
{
	struct net_device *ndev = to_net_dev(config->dev);
	struct ocelot_port_private *priv = netdev_priv(ndev);
	struct ocelot *ocelot = priv->port.ocelot;
	int port = priv->chip_port;

	ocelot_phylink_mac_link_down(ocelot, port, link_an_mode, interface,
				     OCELOT_MAC_QUIRKS);
}

static void vsc7514_phylink_mac_link_up(struct phylink_config *config,
					struct phy_device *phydev,
					unsigned int link_an_mode,
					phy_interface_t interface,
					int speed, int duplex,
					bool tx_pause, bool rx_pause)
{
	struct net_device *ndev = to_net_dev(config->dev);
	struct ocelot_port_private *priv = netdev_priv(ndev);
	struct ocelot *ocelot = priv->port.ocelot;
	int port = priv->chip_port;

	ocelot_phylink_mac_link_up(ocelot, port, phydev, link_an_mode,
				   interface, speed, duplex,
				   tx_pause, rx_pause, OCELOT_MAC_QUIRKS);
}

static const struct phylink_mac_ops ocelot_phylink_ops = {
	.validate		= vsc7514_phylink_validate,
	.mac_config		= vsc7514_phylink_mac_config,
	.mac_link_down		= vsc7514_phylink_mac_link_down,
	.mac_link_up		= vsc7514_phylink_mac_link_up,
};

static int ocelot_port_phylink_create(struct ocelot *ocelot, int port,
				      struct device_node *portnp)
{
	struct ocelot_port *ocelot_port = ocelot->ports[port];
	struct ocelot_port_private *priv;
	struct device *dev = ocelot->dev;
	phy_interface_t phy_mode;
	struct phylink *phylink;
	int err;

	of_get_phy_mode(portnp, &phy_mode);
	/* DT bindings of internal PHY ports are broken and don't
	 * specify a phy-mode
	 */
	if (phy_mode == PHY_INTERFACE_MODE_NA)
		phy_mode = PHY_INTERFACE_MODE_INTERNAL;

	if (phy_mode != PHY_INTERFACE_MODE_SGMII &&
	    phy_mode != PHY_INTERFACE_MODE_QSGMII &&
	    phy_mode != PHY_INTERFACE_MODE_INTERNAL) {
		dev_err(dev, "unsupported phy mode %s for port %d\n",
			phy_modes(phy_mode), port);
		return -EINVAL;
	}

	/* Ensure clock signals and speed are set on all QSGMII links */
	if (phy_mode == PHY_INTERFACE_MODE_QSGMII)
		ocelot_port_rmwl(ocelot_port, 0,
				 DEV_CLOCK_CFG_MAC_TX_RST |
<<<<<<< HEAD
				 DEV_CLOCK_CFG_MAC_TX_RST,
=======
				 DEV_CLOCK_CFG_MAC_RX_RST,
>>>>>>> 6195eb15
				 DEV_CLOCK_CFG);

	ocelot_port->phy_mode = phy_mode;

	if (phy_mode != PHY_INTERFACE_MODE_INTERNAL) {
		struct phy *serdes = of_phy_get(portnp, NULL);

		if (IS_ERR(serdes)) {
			err = PTR_ERR(serdes);
			dev_err_probe(dev, err,
				      "missing SerDes phys for port %d\n",
				      port);
			return err;
		}

		err = phy_set_mode_ext(serdes, PHY_MODE_ETHERNET, phy_mode);
		of_phy_put(serdes);
		if (err) {
			dev_err(dev, "Could not SerDes mode on port %d: %pe\n",
				port, ERR_PTR(err));
			return err;
		}
	}

	priv = container_of(ocelot_port, struct ocelot_port_private, port);

	priv->phylink_config.dev = &priv->dev->dev;
	priv->phylink_config.type = PHYLINK_NETDEV;

	phylink = phylink_create(&priv->phylink_config,
				 of_fwnode_handle(portnp),
				 phy_mode, &ocelot_phylink_ops);
	if (IS_ERR(phylink)) {
		err = PTR_ERR(phylink);
		dev_err(dev, "Could not create phylink (%pe)\n", phylink);
		return err;
	}

	priv->phylink = phylink;

	err = phylink_of_phy_connect(phylink, portnp, 0);
	if (err) {
		dev_err(dev, "Could not connect to PHY: %pe\n", ERR_PTR(err));
		phylink_destroy(phylink);
		priv->phylink = NULL;
		return err;
	}

	return 0;
}

int ocelot_probe_port(struct ocelot *ocelot, int port, struct regmap *target,
		      struct device_node *portnp)
{
	struct ocelot_port_private *priv;
	struct ocelot_port *ocelot_port;
	struct net_device *dev;
	int err;

	dev = alloc_etherdev(sizeof(struct ocelot_port_private));
	if (!dev)
		return -ENOMEM;
	SET_NETDEV_DEV(dev, ocelot->dev);
	priv = netdev_priv(dev);
	priv->dev = dev;
	priv->chip_port = port;
	ocelot_port = &priv->port;
	ocelot_port->ocelot = ocelot;
	ocelot_port->target = target;
	ocelot->ports[port] = ocelot_port;

	dev->netdev_ops = &ocelot_port_netdev_ops;
	dev->ethtool_ops = &ocelot_ethtool_ops;

	dev->hw_features |= NETIF_F_HW_VLAN_CTAG_FILTER | NETIF_F_RXFCS |
		NETIF_F_HW_TC;
	dev->features |= NETIF_F_HW_VLAN_CTAG_FILTER | NETIF_F_HW_TC;

	memcpy(dev->dev_addr, ocelot->base_mac, ETH_ALEN);
	dev->dev_addr[ETH_ALEN - 1] += port;
	ocelot_mact_learn(ocelot, PGID_CPU, dev->dev_addr,
			  ocelot_port->pvid_vlan.vid, ENTRYTYPE_LOCKED);

	ocelot_init_port(ocelot, port);

	err = ocelot_port_phylink_create(ocelot, port, portnp);
	if (err)
		goto out;

	err = register_netdev(dev);
	if (err) {
		dev_err(ocelot->dev, "register_netdev failed\n");
		goto out;
	}

	return 0;

out:
	ocelot->ports[port] = NULL;
	free_netdev(dev);

	return err;
}

void ocelot_release_port(struct ocelot_port *ocelot_port)
{
	struct ocelot_port_private *priv = container_of(ocelot_port,
						struct ocelot_port_private,
						port);

	unregister_netdev(priv->dev);

	if (priv->phylink) {
		rtnl_lock();
		phylink_disconnect_phy(priv->phylink);
		rtnl_unlock();

		phylink_destroy(priv->phylink);
	}

	free_netdev(priv->dev);
}<|MERGE_RESOLUTION|>--- conflicted
+++ resolved
@@ -1626,11 +1626,7 @@
 	if (phy_mode == PHY_INTERFACE_MODE_QSGMII)
 		ocelot_port_rmwl(ocelot_port, 0,
 				 DEV_CLOCK_CFG_MAC_TX_RST |
-<<<<<<< HEAD
-				 DEV_CLOCK_CFG_MAC_TX_RST,
-=======
 				 DEV_CLOCK_CFG_MAC_RX_RST,
->>>>>>> 6195eb15
 				 DEV_CLOCK_CFG);
 
 	ocelot_port->phy_mode = phy_mode;
