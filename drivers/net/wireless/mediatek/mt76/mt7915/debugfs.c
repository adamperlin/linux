--- conflicted
+++ resolved
@@ -224,22 +224,10 @@
 static void
 mt7915_txbf_stat_read_phy(struct mt7915_phy *phy, struct seq_file *s)
 {
-<<<<<<< HEAD
-	struct mt7915_dev *dev = s->private;
-	bool ext_phy = phy != &dev->phy;
-	static const char * const bw[] = {
-		"BW20", "BW40", "BW80", "BW160"
-	};
-	int cnt;
-
-	if (!phy)
-		return;
-=======
 	static const char * const bw[] = {
 		"BW20", "BW40", "BW80", "BW160"
 	};
 	struct mib_stats *mib = &phy->mib;
->>>>>>> df0cc57e
 
 	/* Tx Beamformer monitor */
 	seq_puts(s, "\nTx Beamformer applied PPDU counts: ");
@@ -251,19 +239,6 @@
 	/* Tx Beamformer Rx feedback monitor */
 	seq_puts(s, "Tx Beamformer Rx feedback statistics: ");
 
-<<<<<<< HEAD
-	cnt = mt76_rr(dev, MT_ETBF_RX_FB_CNT(ext_phy));
-	seq_printf(s, "All: %ld, HE: %ld, VHT: %ld, HT: %ld, ",
-		   FIELD_GET(MT_ETBF_RX_FB_ALL, cnt),
-		   FIELD_GET(MT_ETBF_RX_FB_HE, cnt),
-		   FIELD_GET(MT_ETBF_RX_FB_VHT, cnt),
-		   FIELD_GET(MT_ETBF_RX_FB_HT, cnt));
-	cnt = mt76_rr(dev, MT_ETBF_RX_FB_CONT(ext_phy));
-	seq_printf(s, "%s, NC: %ld, NR: %ld\n",
-		   bw[FIELD_GET(MT_ETBF_RX_FB_BW, cnt)],
-		   FIELD_GET(MT_ETBF_RX_FB_NC, cnt),
-		   FIELD_GET(MT_ETBF_RX_FB_NR, cnt));
-=======
 	seq_printf(s, "All: %d, HE: %d, VHT: %d, HT: %d, ",
 		   mib->tx_bf_rx_fb_all_cnt,
 		   mib->tx_bf_rx_fb_he_cnt,
@@ -274,7 +249,6 @@
 		   bw[mib->tx_bf_rx_fb_bw],
 		   mib->tx_bf_rx_fb_nc_cnt,
 		   mib->tx_bf_rx_fb_nr_cnt);
->>>>>>> df0cc57e
 
 	/* Tx Beamformee Rx NDPA & Tx feedback report */
 	seq_printf(s, "Tx Beamformee successful feedback frames: %d\n",
@@ -310,25 +284,12 @@
 
 	/* Tx amsdu info */
 	seq_puts(file, "Tx MSDU statistics:\n");
-<<<<<<< HEAD
-	for (i = 0, n = 0; i < ARRAY_SIZE(stat); i++) {
-		stat[i] = mt76_rr(dev,  MT_PLE_AMSDU_PACK_MSDU_CNT(i));
-		n += stat[i];
-	}
-
-	for (i = 0; i < ARRAY_SIZE(stat); i++) {
-		seq_printf(file, "AMSDU pack count of %d MSDU in TXD: 0x%x ",
-			   i + 1, stat[i]);
-		if (n != 0)
-			seq_printf(file, "(%d%%)\n", stat[i] * 100 / n);
-=======
 	for (i = 0; i < ARRAY_SIZE(mib->tx_amsdu); i++) {
 		seq_printf(file, "AMSDU pack count of %d MSDU in TXD: %8d ",
 			   i + 1, mib->tx_amsdu[i]);
 		if (mib->tx_amsdu_cnt)
 			seq_printf(file, "(%3d%%)\n",
 				   mib->tx_amsdu[i] * 100 / mib->tx_amsdu_cnt);
->>>>>>> df0cc57e
 		else
 			seq_puts(file, "\n");
 	}
@@ -340,10 +301,6 @@
 
 DEFINE_SHOW_ATTRIBUTE(mt7915_tx_stats);
 
-<<<<<<< HEAD
-static int
-mt7915_queues_acq(struct seq_file *s, void *data)
-=======
 static void
 mt7915_hw_queue_read(struct seq_file *s, u32 base, u32 size,
 		     const struct hw_queue_map *map)
@@ -377,7 +334,6 @@
 
 static void
 mt7915_sta_hw_queue_read(void *data, struct ieee80211_sta *sta)
->>>>>>> df0cc57e
 {
 	struct mt7915_sta *msta = (struct mt7915_sta *)sta->drv_priv;
 	struct mt7915_dev *dev = msta->vif->phy->dev;
@@ -516,22 +472,11 @@
 		"RU26", "RU52", "RU106", "RU242/SU20",
 		"RU484/SU40", "RU996/SU80", "RU2x996/SU160"
 	};
-<<<<<<< HEAD
-	s8 txpower[MT7915_SKU_RATE_NUM], *buf;
-	int i;
-
-	if (!phy)
-		return;
-
-	seq_printf(s, "\nBand %d\n", phy != &phy->dev->phy);
-
-=======
 	struct mt7915_phy *phy = file->private;
 	s8 txpower[MT7915_SKU_RATE_NUM], *buf;
 	int i;
 
 	seq_printf(file, "\nBand %d\n", phy != &phy->dev->phy);
->>>>>>> df0cc57e
 	mt7915_mcu_get_txpower_sku(phy, txpower, sizeof(txpower));
 	for (i = 0, buf = txpower; i < ARRAY_SIZE(mt7915_sku_group_len); i++) {
 		u8 mcs_num = mt7915_sku_group_len[i];
@@ -539,11 +484,7 @@
 		if (i >= SKU_VHT_BW20 && i <= SKU_VHT_BW160)
 			mcs_num = 10;
 
-<<<<<<< HEAD
-		mt76_seq_puts_array(s, sku_group_name[i], buf, mcs_num);
-=======
 		mt76_seq_puts_array(file, sku_group_name[i], buf, mcs_num);
->>>>>>> df0cc57e
 		buf += mt7915_sku_group_len[i];
 	}
 
@@ -606,17 +547,12 @@
 	debugfs_create_devm_seqfile(dev->mt76.dev, "twt_stats", dir,
 				    mt7915_twt_stats);
 	debugfs_create_file("ser_trigger", 0200, dir, dev, &fops_ser_trigger);
-<<<<<<< HEAD
-	debugfs_create_devm_seqfile(dev->mt76.dev, "txpower_sku", dir,
-				    mt7915_read_rate_txpower);
-=======
 	if (!dev->dbdc_support || ext_phy) {
 		debugfs_create_u32("dfs_hw_pattern", 0400, dir,
 				   &dev->hw_pattern);
 		debugfs_create_file("radar_trigger", 0200, dir, dev,
 				    &fops_radar_trigger);
 	}
->>>>>>> df0cc57e
 
 	return 0;
 }
