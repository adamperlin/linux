/*
 * Renesas Sampling Rate Convert Sound Card for DPCM
 *
 * Copyright (C) 2015 Renesas Solutions Corp.
 * Kuninori Morimoto <kuninori.morimoto.gx@renesas.com>
 *
 * based on ${LINUX}/sound/soc/generic/simple-card.c
 *
 * This program is free software; you can redistribute it and/or modify
 * it under the terms of the GNU General Public License version 2 as
 * published by the Free Software Foundation.
 */
#include <linux/clk.h>
#include <linux/device.h>
#include <linux/module.h>
#include <linux/of.h>
#include <linux/of_device.h>
#include <linux/platform_device.h>
#include <linux/string.h>
#include <sound/jack.h>
#include <sound/soc.h>
#include <sound/soc-dai.h>

struct rsrc_card_of_data {
	const char *prefix;
	const struct snd_soc_dapm_route *routes;
	int num_routes;
};

static const struct snd_soc_dapm_route routes_ssi0_ak4642[] = {
	{"ak4642 Playback", NULL, "DAI0 Playback"},
	{"DAI0 Capture", NULL, "ak4642 Capture"},
};

static const struct rsrc_card_of_data routes_of_ssi0_ak4642 = {
	.prefix		= "ak4642",
	.routes		= routes_ssi0_ak4642,
	.num_routes	= ARRAY_SIZE(routes_ssi0_ak4642),
};

static const struct of_device_id rsrc_card_of_match[] = {
	{ .compatible = "renesas,rsrc-card,lager",	.data = &routes_of_ssi0_ak4642 },
	{ .compatible = "renesas,rsrc-card,koelsch",	.data = &routes_of_ssi0_ak4642 },
	{},
};
MODULE_DEVICE_TABLE(of, rsrc_card_of_match);

#define DAI_NAME_NUM	32
struct rsrc_card_dai {
	unsigned int fmt;
	unsigned int sysclk;
	struct clk *clk;
	char dai_name[DAI_NAME_NUM];
};

#define IDX_CPU		0
#define IDX_CODEC	1
struct rsrc_card_priv {
	struct snd_soc_card snd_card;
	struct snd_soc_codec_conf codec_conf;
	struct rsrc_card_dai *dai_props;
	struct snd_soc_dai_link *dai_link;
	int dai_num;
	u32 convert_rate;
};

#define rsrc_priv_to_dev(priv) ((priv)->snd_card.dev)
#define rsrc_priv_to_link(priv, i) ((priv)->snd_card.dai_link + (i))
#define rsrc_priv_to_props(priv, i) ((priv)->dai_props + (i))
#define rsrc_dev_to_of_data(dev) (of_match_device(rsrc_card_of_match, (dev))->data)

static int rsrc_card_startup(struct snd_pcm_substream *substream)
{
	struct snd_soc_pcm_runtime *rtd = substream->private_data;
	struct rsrc_card_priv *priv =	snd_soc_card_get_drvdata(rtd->card);
	struct rsrc_card_dai *dai_props =
		rsrc_priv_to_props(priv, rtd - rtd->card->rtd);
	int ret;


	return clk_prepare_enable(dai_props->clk);
}

static void rsrc_card_shutdown(struct snd_pcm_substream *substream)
{
	struct snd_soc_pcm_runtime *rtd = substream->private_data;
	struct rsrc_card_priv *priv =	snd_soc_card_get_drvdata(rtd->card);
	struct rsrc_card_dai *dai_props =
		rsrc_priv_to_props(priv, rtd - rtd->card->rtd);

	clk_disable_unprepare(dai_props->clk);
}

static struct snd_soc_ops rsrc_card_ops = {
	.startup = rsrc_card_startup,
	.shutdown = rsrc_card_shutdown,
};

static int rsrc_card_dai_init(struct snd_soc_pcm_runtime *rtd)
{
	struct rsrc_card_priv *priv = snd_soc_card_get_drvdata(rtd->card);
	struct snd_soc_dai *dai;
	struct snd_soc_dai_link *dai_link;
	struct rsrc_card_dai *dai_props;
	int num = rtd - rtd->card->rtd;
	int ret;

	dai_link	= rsrc_priv_to_link(priv, num);
	dai_props	= rsrc_priv_to_props(priv, num);
	dai		= dai_link->dynamic ?
				rtd->cpu_dai :
				rtd->codec_dai;

	if (dai_props->fmt) {
		ret = snd_soc_dai_set_fmt(dai, dai_props->fmt);
		if (ret && ret != -ENOTSUPP) {
			dev_err(dai->dev, "set_fmt error\n");
			goto err;
		}
	}

	if (dai_props->sysclk) {
		ret = snd_soc_dai_set_sysclk(dai, 0, dai_props->sysclk, 0);
		if (ret && ret != -ENOTSUPP) {
			dev_err(dai->dev, "set_sysclk error\n");
			goto err;
		}
	}

	ret = 0;

err:
	return ret;
}

static int rsrc_card_be_hw_params_fixup(struct snd_soc_pcm_runtime *rtd,
					struct snd_pcm_hw_params *params)
{
	struct rsrc_card_priv *priv = snd_soc_card_get_drvdata(rtd->card);
	struct snd_interval *rate = hw_param_interval(params,
						      SNDRV_PCM_HW_PARAM_RATE);

	if (!priv->convert_rate)
		return 0;

	rate->min = rate->max = priv->convert_rate;

	return 0;
}

static int rsrc_card_parse_daifmt(struct device_node *node,
				  struct device_node *np,
				  struct rsrc_card_priv *priv,
				  int idx, bool is_fe)
{
	struct rsrc_card_dai *dai_props = rsrc_priv_to_props(priv, idx);
	struct device_node *bitclkmaster = NULL;
	struct device_node *framemaster = NULL;
	struct device_node *codec = is_fe ? NULL : np;
	unsigned int daifmt;

	daifmt = snd_soc_of_parse_daifmt(node, NULL,
					 &bitclkmaster, &framemaster);
	daifmt &= ~SND_SOC_DAIFMT_MASTER_MASK;

	if (!bitclkmaster && !framemaster)
		return -EINVAL;

	if (codec == bitclkmaster)
		daifmt |= (codec == framemaster) ?
			SND_SOC_DAIFMT_CBM_CFM : SND_SOC_DAIFMT_CBM_CFS;
	else
		daifmt |= (codec == framemaster) ?
			SND_SOC_DAIFMT_CBS_CFM : SND_SOC_DAIFMT_CBS_CFS;

	dai_props->fmt	= daifmt;

	of_node_put(bitclkmaster);
	of_node_put(framemaster);

	return 0;
}

static int rsrc_card_parse_links(struct device_node *np,
				 struct rsrc_card_priv *priv,
				 int idx, bool is_fe)
{
	struct snd_soc_dai_link *dai_link = rsrc_priv_to_link(priv, idx);
	struct rsrc_card_dai *dai_props = rsrc_priv_to_props(priv, idx);
	struct of_phandle_args args;
	int ret;

	/*
	 * Get node via "sound-dai = <&phandle port>"
	 * it will be used as xxx_of_node on soc_bind_dai_link()
	 */
	ret = of_parse_phandle_with_args(np, "sound-dai",
					 "#sound-dai-cells", 0, &args);
	if (ret)
		return ret;

	if (is_fe) {
		/* BE is dummy */
		dai_link->codec_of_node		= NULL;
		dai_link->codec_dai_name	= "snd-soc-dummy-dai";
		dai_link->codec_name		= "snd-soc-dummy";

		/* FE settings */
		dai_link->dynamic		= 1;
		dai_link->dpcm_merged_format	= 1;
		dai_link->cpu_of_node		= args.np;
		snd_soc_of_get_dai_name(np, &dai_link->cpu_dai_name);

		/* set dai_name */
		snprintf(dai_props->dai_name, DAI_NAME_NUM, "fe.%s",
			 dai_link->cpu_dai_name);

		/*
		 * In soc_bind_dai_link() will check cpu name after
		 * of_node matching if dai_link has cpu_dai_name.
		 * but, it will never match if name was created by
		 * fmt_single_name() remove cpu_dai_name if cpu_args
		 * was 0. See:
		 *	fmt_single_name()
		 *	fmt_multiple_name()
		 */
		if (!args.args_count)
			dai_link->cpu_dai_name = NULL;
	} else {
		struct device *dev = rsrc_priv_to_dev(priv);
		const struct rsrc_card_of_data *of_data;

		of_data = rsrc_dev_to_of_data(dev);

		/* FE is dummy */
		dai_link->cpu_of_node		= NULL;
		dai_link->cpu_dai_name		= "snd-soc-dummy-dai";
		dai_link->cpu_name		= "snd-soc-dummy";

<<<<<<< HEAD
	if (args_count) {
		*args_count = args.args_count;
		dai_link->dynamic = 1;
		dai_link->dpcm_merged_format = 1;
	} else {
		dai_link->no_pcm = 1;
		priv->codec_conf.of_node = (*p_node);
		priv->codec_conf.name_prefix = of_data->prefix;
=======
		/* BE settings */
		dai_link->no_pcm		= 1;
		dai_link->be_hw_params_fixup	= rsrc_card_be_hw_params_fixup;
		dai_link->codec_of_node		= args.np;
		snd_soc_of_get_dai_name(np, &dai_link->codec_dai_name);

		/* additional name prefix */
		priv->codec_conf.of_node	= dai_link->codec_of_node;
		priv->codec_conf.name_prefix	= of_data->prefix;

		/* set dai_name */
		snprintf(dai_props->dai_name, DAI_NAME_NUM, "be.%s",
			 dai_link->codec_dai_name);
>>>>>>> c99d49a8
	}

	/* Simple Card assumes platform == cpu */
	dai_link->platform_of_node	= dai_link->cpu_of_node;
	dai_link->dpcm_playback		= 1;
	dai_link->dpcm_capture		= 1;
	dai_link->name			= dai_props->dai_name;
	dai_link->stream_name		= dai_props->dai_name;
	dai_link->ops			= &rsrc_card_ops;
	dai_link->init			= rsrc_card_dai_init;

	return 0;
}

static int rsrc_card_parse_clk(struct device_node *np,
			       struct rsrc_card_priv *priv,
			       int idx, bool is_fe)
{
	struct snd_soc_dai_link *dai_link = rsrc_priv_to_link(priv, idx);
	struct rsrc_card_dai *dai_props = rsrc_priv_to_props(priv, idx);
	struct clk *clk;
	struct device_node *of_np = is_fe ?	dai_link->cpu_of_node :
						dai_link->codec_of_node;
	u32 val;

	/*
	 * Parse dai->sysclk come from "clocks = <&xxx>"
	 * (if system has common clock)
	 *  or "system-clock-frequency = <xxx>"
	 *  or device's module clock.
	 */
	if (of_property_read_bool(np, "clocks")) {
		clk = of_clk_get(np, 0);
		if (IS_ERR(clk))
			return PTR_ERR(clk);

		dai_props->sysclk = clk_get_rate(clk);
		dai_props->clk = clk;
	} else if (!of_property_read_u32(np, "system-clock-frequency", &val)) {
		dai_props->sysclk = val;
	} else {
		clk = of_clk_get(of_np, 0);
		if (!IS_ERR(clk))
			dai_props->sysclk = clk_get_rate(clk);
	}

	return 0;
}

static int rsrc_card_dai_link_of(struct device_node *node,
				 struct device_node *np,
				 struct rsrc_card_priv *priv,
				 int idx)
{
	struct device *dev = rsrc_priv_to_dev(priv);
	struct rsrc_card_dai *dai_props = rsrc_priv_to_props(priv, idx);
	bool is_fe = false;
	int ret;

	if (0 == strcmp(np->name, "cpu"))
		is_fe = true;

	ret = rsrc_card_parse_daifmt(node, np, priv, idx, is_fe);
	if (ret < 0)
		return ret;

	ret = rsrc_card_parse_links(np, priv, idx, is_fe);
	if (ret < 0)
		return ret;

	ret = rsrc_card_parse_clk(np, priv, idx, is_fe);
	if (ret < 0)
		return ret;

	dev_dbg(dev, "\t%s / %04x / %d\n",
		dai_props->dai_name,
		dai_props->fmt,
		dai_props->sysclk);

	return ret;
}

static int rsrc_card_parse_of(struct device_node *node,
			      struct rsrc_card_priv *priv,
			      struct device *dev)
{
	const struct rsrc_card_of_data *of_data = rsrc_dev_to_of_data(dev);
	struct rsrc_card_dai *props;
	struct snd_soc_dai_link *links;
	struct device_node *np;
	int ret;
	int i, num;

	if (!node)
		return -EINVAL;

	num = of_get_child_count(node);
	props = devm_kzalloc(dev, sizeof(*props) * num, GFP_KERNEL);
	links = devm_kzalloc(dev, sizeof(*links) * num, GFP_KERNEL);
	if (!props || !links)
		return -ENOMEM;

	priv->dai_props	= props;
	priv->dai_link	= links;
	priv->dai_num	= num;

	/* Init snd_soc_card */
	priv->snd_card.owner			= THIS_MODULE;
	priv->snd_card.dev			= dev;
	priv->snd_card.dai_link			= priv->dai_link;
	priv->snd_card.num_links		= num;
	priv->snd_card.codec_conf		= &priv->codec_conf;
	priv->snd_card.num_configs		= 1;
	priv->snd_card.of_dapm_routes		= of_data->routes;
	priv->snd_card.num_of_dapm_routes	= of_data->num_routes;

	/* Parse the card name from DT */
	snd_soc_of_parse_card_name(&priv->snd_card, "card-name");

	/* sampling rate convert */
	of_property_read_u32(node, "convert-rate", &priv->convert_rate);

	dev_dbg(dev, "New rsrc-audio-card: %s (%d)\n",
		priv->snd_card.name ? priv->snd_card.name : "",
		priv->convert_rate);

	i = 0;
	for_each_child_of_node(node, np) {
		ret = rsrc_card_dai_link_of(node, np, priv, i);
		if (ret < 0)
			return ret;
		i++;
	}

	if (!priv->snd_card.name)
		priv->snd_card.name = priv->snd_card.dai_link->name;

	return 0;
}

/* Decrease the reference count of the device nodes */
static int rsrc_card_unref(struct snd_soc_card *card)
{
	struct snd_soc_dai_link *dai_link;
	int num_links;

	for (num_links = 0, dai_link = card->dai_link;
	     num_links < card->num_links;
	     num_links++, dai_link++) {
		of_node_put(dai_link->cpu_of_node);
		of_node_put(dai_link->codec_of_node);
	}
	return 0;
}

static int rsrc_card_probe(struct platform_device *pdev)
{
	struct rsrc_card_priv *priv;
	struct device_node *np = pdev->dev.of_node;
	struct device *dev = &pdev->dev;
	int ret;

	/* Allocate the private data */
	priv = devm_kzalloc(dev, sizeof(*priv), GFP_KERNEL);
	if (!priv)
		return -ENOMEM;

	ret = rsrc_card_parse_of(np, priv, dev);
	if (ret < 0) {
		if (ret != -EPROBE_DEFER)
			dev_err(dev, "parse error %d\n", ret);
		goto err;
	}

	snd_soc_card_set_drvdata(&priv->snd_card, priv);

	ret = devm_snd_soc_register_card(&pdev->dev, &priv->snd_card);
	if (ret >= 0)
		return ret;
err:
	rsrc_card_unref(&priv->snd_card);

	return ret;
}

static int rsrc_card_remove(struct platform_device *pdev)
{
	struct snd_soc_card *card = platform_get_drvdata(pdev);

	return rsrc_card_unref(card);
}

static struct platform_driver rsrc_card = {
	.driver = {
		.name = "renesas-src-audio-card",
		.of_match_table = rsrc_card_of_match,
	},
	.probe = rsrc_card_probe,
	.remove = rsrc_card_remove,
};

module_platform_driver(rsrc_card);

MODULE_ALIAS("platform:renesas-src-audio-card");
MODULE_LICENSE("GPL");
MODULE_DESCRIPTION("Renesas Sampling Rate Convert Sound Card");
MODULE_AUTHOR("Kuninori Morimoto <kuninori.morimoto.gx@renesas.com>");<|MERGE_RESOLUTION|>--- conflicted
+++ resolved
@@ -237,16 +237,6 @@
 		dai_link->cpu_dai_name		= "snd-soc-dummy-dai";
 		dai_link->cpu_name		= "snd-soc-dummy";
 
-<<<<<<< HEAD
-	if (args_count) {
-		*args_count = args.args_count;
-		dai_link->dynamic = 1;
-		dai_link->dpcm_merged_format = 1;
-	} else {
-		dai_link->no_pcm = 1;
-		priv->codec_conf.of_node = (*p_node);
-		priv->codec_conf.name_prefix = of_data->prefix;
-=======
 		/* BE settings */
 		dai_link->no_pcm		= 1;
 		dai_link->be_hw_params_fixup	= rsrc_card_be_hw_params_fixup;
@@ -260,7 +250,6 @@
 		/* set dai_name */
 		snprintf(dai_props->dai_name, DAI_NAME_NUM, "be.%s",
 			 dai_link->codec_dai_name);
->>>>>>> c99d49a8
 	}
 
 	/* Simple Card assumes platform == cpu */
