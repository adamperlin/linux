# SPDX-License-Identifier: (GPL-2.0-only OR BSD-2-Clause)
%YAML 1.2
---
$id: http://devicetree.org/schemas/usb/ti,tps6598x.yaml#
$schema: http://devicetree.org/meta-schemas/core.yaml#

title: Texas Instruments 6598x Type-C Port Switch and Power Delivery controller

maintainers:
  - Bryan O'Donoghue <bryan.odonoghue@linaro.org>

description: |
  Texas Instruments 6598x Type-C Port Switch and Power Delivery controller

  A variant of this controller known as Apple CD321x or Apple ACE is also
  present on hardware with Apple SoCs such as the M1.

properties:
  compatible:
    enum:
      - ti,tps6598x
      - apple,cd321x
      - ti,tps25750

  reg:
    minItems: 1
    items:
      - description: main PD controller address
      - description: |
          I2C slave address field in PBMs input data
          which is used as the device address when writing the
          patch for TPS25750.
          The patch address can be any value except 0x00, 0x20,
          0x21, 0x22, and 0x23

  reg-names:
    items:
      - const: main
      - const: patch-address

  wakeup-source: true

  interrupts:
    maxItems: 1

  interrupt-names:
    items:
      - const: irq

<<<<<<< HEAD
  connector:
    $ref: /schemas/connector/usb-connector.yaml#
=======
  firmware-name:
    description: |
      Should contain the name of the default patch binary
      file located on the firmware search path which is
      used to switch the controller into APP mode.
      This is used when tps25750 doesn't have an EEPROM
      connected to it.
    maxItems: 1
>>>>>>> c70793fb

required:
  - compatible
  - reg

<<<<<<< HEAD
additionalProperties: false
=======
allOf:
  - if:
      properties:
        compatible:
          contains:
            const: ti,tps25750
    then:
      properties:
        reg:
          maxItems: 2

        connector:
          required:
            - data-role

      required:
        - connector
        - reg-names
    else:
      properties:
        reg:
          maxItems: 1

additionalProperties: true
>>>>>>> c70793fb

examples:
  - |
    #include <dt-bindings/interrupt-controller/irq.h>
    i2c {
        #address-cells = <1>;
        #size-cells = <0>;

        tps6598x: tps6598x@38 {
            compatible = "ti,tps6598x";
            reg = <0x38>;
            wakeup-source;

            interrupt-parent = <&msmgpio>;
            interrupts = <107 IRQ_TYPE_LEVEL_LOW>;
            interrupt-names = "irq";

            pinctrl-names = "default";
            pinctrl-0 = <&typec_pins>;

            typec_con: connector {
                compatible = "usb-c-connector";
                label = "USB-C";
                port {
                    typec_ep: endpoint {
                        remote-endpoint = <&otg_ep>;
                    };
                };
            };
        };
    };

  - |
    #include <dt-bindings/interrupt-controller/irq.h>
    i2c {
        #address-cells = <1>;
        #size-cells = <0>;

        typec@21 {
            compatible = "ti,tps25750";
            reg = <0x21>, <0x0f>;
            reg-names = "main", "patch-address";

            interrupt-parent = <&msmgpio>;
            interrupts = <100 IRQ_TYPE_LEVEL_LOW>;
            interrupt-names = "irq";
            firmware-name = "tps25750.bin";

            pinctrl-names = "default";
            pinctrl-0 = <&typec_pins>;

            typec_con0: connector {
                compatible = "usb-c-connector";
                label = "USB-C";
                data-role = "dual";
                port {
                    typec_ep0: endpoint {
                        remote-endpoint = <&otg_ep>;
                    };
                };
            };
        };
    };
...<|MERGE_RESOLUTION|>--- conflicted
+++ resolved
@@ -47,10 +47,9 @@
     items:
       - const: irq
 
-<<<<<<< HEAD
   connector:
     $ref: /schemas/connector/usb-connector.yaml#
-=======
+
   firmware-name:
     description: |
       Should contain the name of the default patch binary
@@ -59,15 +58,11 @@
       This is used when tps25750 doesn't have an EEPROM
       connected to it.
     maxItems: 1
->>>>>>> c70793fb
 
 required:
   - compatible
   - reg
 
-<<<<<<< HEAD
-additionalProperties: false
-=======
 allOf:
   - if:
       properties:
@@ -91,8 +86,7 @@
         reg:
           maxItems: 1
 
-additionalProperties: true
->>>>>>> c70793fb
+additionalProperties: false
 
 examples:
   - |
