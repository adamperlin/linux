--- conflicted
+++ resolved
@@ -1306,14 +1306,9 @@
 	}
 }
 
-<<<<<<< HEAD
-static int schizo_pbm_init(struct pci_pbm_info *pbm, struct platform_device *op,
-			   u32 portid, int chip_type)
-=======
 static int schizo_pbm_init(struct pci_pbm_info *pbm,
 			   struct platform_device *op, u32 portid,
 			   int chip_type)
->>>>>>> b7c13f76
 {
 	const struct linux_prom64_registers *regs;
 	struct device_node *dp = op->dev.of_node;
