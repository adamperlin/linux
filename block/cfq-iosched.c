--- conflicted
+++ resolved
@@ -283,11 +283,7 @@
 	 */
 	struct cfq_queue oom_cfqq;
 
-<<<<<<< HEAD
-	unsigned long last_end_sync_rq;
-=======
 	unsigned long last_delayed_sync;
->>>>>>> 2fbe74b9
 
 	/* List of cfq groups being managed on this device*/
 	struct hlist_head cfqg_list;
@@ -323,10 +319,6 @@
 	CFQ_CFQQ_FLAG_coop,		/* cfqq is shared */
 	CFQ_CFQQ_FLAG_deep,		/* sync cfqq experienced large depth */
 	CFQ_CFQQ_FLAG_wait_busy,	/* Waiting for next request */
-<<<<<<< HEAD
-	CFQ_CFQQ_FLAG_wait_busy_done,	/* Got new request. Expire the queue */
-=======
->>>>>>> 2fbe74b9
 };
 
 #define CFQ_CFQQ_FNS(name)						\
@@ -355,10 +347,6 @@
 CFQ_CFQQ_FNS(coop);
 CFQ_CFQQ_FNS(deep);
 CFQ_CFQQ_FNS(wait_busy);
-<<<<<<< HEAD
-CFQ_CFQQ_FNS(wait_busy_done);
-=======
->>>>>>> 2fbe74b9
 #undef CFQ_CFQQ_FNS
 
 #ifdef CONFIG_DEBUG_CFQ_IOSCHED
@@ -1008,7 +996,6 @@
 	return cfqg;
 }
 
-<<<<<<< HEAD
 /*
  * Search for the cfq group current task belongs to. If create = 1, then also
  * create the cfq group if it does not exist. request_queue lock must be held.
@@ -1121,120 +1108,6 @@
 #endif /* GROUP_IOSCHED */
 
 /*
-=======
-/*
- * Search for the cfq group current task belongs to. If create = 1, then also
- * create the cfq group if it does not exist. request_queue lock must be held.
- */
-static struct cfq_group *cfq_get_cfqg(struct cfq_data *cfqd, int create)
-{
-	struct cgroup *cgroup;
-	struct cfq_group *cfqg = NULL;
-
-	rcu_read_lock();
-	cgroup = task_cgroup(current, blkio_subsys_id);
-	cfqg = cfq_find_alloc_cfqg(cfqd, cgroup, create);
-	if (!cfqg && create)
-		cfqg = &cfqd->root_group;
-	rcu_read_unlock();
-	return cfqg;
-}
-
-static void cfq_link_cfqq_cfqg(struct cfq_queue *cfqq, struct cfq_group *cfqg)
-{
-	/* Currently, all async queues are mapped to root group */
-	if (!cfq_cfqq_sync(cfqq))
-		cfqg = &cfqq->cfqd->root_group;
-
-	cfqq->cfqg = cfqg;
-	/* cfqq reference on cfqg */
-	atomic_inc(&cfqq->cfqg->ref);
-}
-
-static void cfq_put_cfqg(struct cfq_group *cfqg)
-{
-	struct cfq_rb_root *st;
-	int i, j;
-
-	BUG_ON(atomic_read(&cfqg->ref) <= 0);
-	if (!atomic_dec_and_test(&cfqg->ref))
-		return;
-	for_each_cfqg_st(cfqg, i, j, st)
-		BUG_ON(!RB_EMPTY_ROOT(&st->rb) || st->active != NULL);
-	kfree(cfqg);
-}
-
-static void cfq_destroy_cfqg(struct cfq_data *cfqd, struct cfq_group *cfqg)
-{
-	/* Something wrong if we are trying to remove same group twice */
-	BUG_ON(hlist_unhashed(&cfqg->cfqd_node));
-
-	hlist_del_init(&cfqg->cfqd_node);
-
-	/*
-	 * Put the reference taken at the time of creation so that when all
-	 * queues are gone, group can be destroyed.
-	 */
-	cfq_put_cfqg(cfqg);
-}
-
-static void cfq_release_cfq_groups(struct cfq_data *cfqd)
-{
-	struct hlist_node *pos, *n;
-	struct cfq_group *cfqg;
-
-	hlist_for_each_entry_safe(cfqg, pos, n, &cfqd->cfqg_list, cfqd_node) {
-		/*
-		 * If cgroup removal path got to blk_group first and removed
-		 * it from cgroup list, then it will take care of destroying
-		 * cfqg also.
-		 */
-		if (!blkiocg_del_blkio_group(&cfqg->blkg))
-			cfq_destroy_cfqg(cfqd, cfqg);
-	}
-}
-
-/*
- * Blk cgroup controller notification saying that blkio_group object is being
- * delinked as associated cgroup object is going away. That also means that
- * no new IO will come in this group. So get rid of this group as soon as
- * any pending IO in the group is finished.
- *
- * This function is called under rcu_read_lock(). key is the rcu protected
- * pointer. That means "key" is a valid cfq_data pointer as long as we are rcu
- * read lock.
- *
- * "key" was fetched from blkio_group under blkio_cgroup->lock. That means
- * it should not be NULL as even if elevator was exiting, cgroup deltion
- * path got to it first.
- */
-void cfq_unlink_blkio_group(void *key, struct blkio_group *blkg)
-{
-	unsigned long  flags;
-	struct cfq_data *cfqd = key;
-
-	spin_lock_irqsave(cfqd->queue->queue_lock, flags);
-	cfq_destroy_cfqg(cfqd, cfqg_of_blkg(blkg));
-	spin_unlock_irqrestore(cfqd->queue->queue_lock, flags);
-}
-
-#else /* GROUP_IOSCHED */
-static struct cfq_group *cfq_get_cfqg(struct cfq_data *cfqd, int create)
-{
-	return &cfqd->root_group;
-}
-static inline void
-cfq_link_cfqq_cfqg(struct cfq_queue *cfqq, struct cfq_group *cfqg) {
-	cfqq->cfqg = cfqg;
-}
-
-static void cfq_release_cfq_groups(struct cfq_data *cfqd) {}
-static inline void cfq_put_cfqg(struct cfq_group *cfqg) {}
-
-#endif /* GROUP_IOSCHED */
-
-/*
->>>>>>> 2fbe74b9
  * The cfqd->service_trees holds all pending cfq_queue's that have
  * requests waiting to be processed. It is sorted in the order that
  * we will service the queues.
@@ -1699,10 +1572,6 @@
 
 	cfq_clear_cfqq_wait_request(cfqq);
 	cfq_clear_cfqq_wait_busy(cfqq);
-<<<<<<< HEAD
-	cfq_clear_cfqq_wait_busy_done(cfqq);
-=======
->>>>>>> 2fbe74b9
 
 	/*
 	 * store what was left of this slice, if the queue idled/timed out
@@ -1750,7 +1619,6 @@
 					cfqd->serving_type, cfqd);
 
 	if (!cfqd->rq_queued)
-<<<<<<< HEAD
 		return NULL;
 
 	/* There is nothing to dispatch */
@@ -1775,32 +1643,6 @@
 	if (!cfqg)
 		return NULL;
 
-=======
-		return NULL;
-
-	/* There is nothing to dispatch */
-	if (!service_tree)
-		return NULL;
-	if (RB_EMPTY_ROOT(&service_tree->rb))
-		return NULL;
-	return cfq_rb_first(service_tree);
-}
-
-static struct cfq_queue *cfq_get_next_queue_forced(struct cfq_data *cfqd)
-{
-	struct cfq_group *cfqg;
-	struct cfq_queue *cfqq;
-	int i, j;
-	struct cfq_rb_root *st;
-
-	if (!cfqd->rq_queued)
-		return NULL;
-
-	cfqg = cfq_get_next_cfqg(cfqd);
-	if (!cfqg)
-		return NULL;
-
->>>>>>> 2fbe74b9
 	for_each_cfqg_st(cfqg, i, j, st)
 		if ((cfqq = cfq_rb_first(st)) != NULL)
 			return cfqq;
@@ -1902,15 +1744,12 @@
 	if (!cfq_cfqq_sync(cur_cfqq))
 		return NULL;
 	if (CFQQ_SEEKY(cur_cfqq))
-<<<<<<< HEAD
-=======
 		return NULL;
 
 	/*
 	 * Don't search priority tree if it's the only queue in the group.
 	 */
 	if (cur_cfqq->cfqg->nr_cfqq == 1)
->>>>>>> 2fbe74b9
 		return NULL;
 
 	/*
@@ -2274,13 +2113,9 @@
 		cfqd->workload_expires = jiffies + cfqg->saved_workload_slice;
 		cfqd->serving_type = cfqg->saved_workload;
 		cfqd->serving_prio = cfqg->saved_serving_prio;
-<<<<<<< HEAD
-	}
-=======
 	} else
 		cfqd->workload_expires = jiffies - 1;
 
->>>>>>> 2fbe74b9
 	choose_service_tree(cfqd, cfqg);
 }
 
@@ -2298,19 +2133,11 @@
 
 	if (!cfqd->rq_queued)
 		return NULL;
-<<<<<<< HEAD
-=======
-
->>>>>>> 2fbe74b9
+
 	/*
 	 * We were waiting for group to get backlogged. Expire the queue
 	 */
-<<<<<<< HEAD
-	if ((cfq_slice_used(cfqq) || cfq_cfqq_wait_busy_done(cfqq))
-	     && !cfq_cfqq_must_dispatch(cfqq))
-=======
 	if (cfq_cfqq_wait_busy(cfqq) && !RB_EMPTY_ROOT(&cfqq->sort_list))
->>>>>>> 2fbe74b9
 		goto expire;
 
 	/*
@@ -3364,10 +3191,6 @@
 	cfqq->last_request_pos = blk_rq_pos(rq) + blk_rq_sectors(rq);
 
 	if (cfqq == cfqd->active_queue) {
-		if (cfq_cfqq_wait_busy(cfqq)) {
-			cfq_clear_cfqq_wait_busy(cfqq);
-			cfq_mark_cfqq_wait_busy_done(cfqq);
-		}
 		/*
 		 * Remember that we saw a request from this process, but
 		 * don't start queuing just yet. Otherwise we risk seeing lots
@@ -3382,10 +3205,7 @@
 			if (blk_rq_bytes(rq) > PAGE_CACHE_SIZE ||
 			    cfqd->busy_queues > 1) {
 				del_timer(&cfqd->idle_slice_timer);
-<<<<<<< HEAD
-=======
 				cfq_clear_cfqq_wait_request(cfqq);
->>>>>>> 2fbe74b9
 				__blk_run_queue(cfqd->queue);
 			} else
 				cfq_mark_cfqq_must_dispatch(cfqq);
@@ -3452,8 +3272,6 @@
 		cfqd->hw_tag = 1;
 	else
 		cfqd->hw_tag = 0;
-<<<<<<< HEAD
-=======
 }
 
 static bool cfq_should_wait_busy(struct cfq_data *cfqd, struct cfq_queue *cfqq)
@@ -3483,7 +3301,6 @@
 		return true;
 
 	return false;
->>>>>>> 2fbe74b9
 }
 
 static void cfq_completed_request(struct request_queue *q, struct request *rq)
@@ -3525,18 +3342,10 @@
 		}
 
 		/*
-<<<<<<< HEAD
-		 * If this queue consumed its slice and this is last queue
-		 * in the group, wait for next request before we expire
-		 * the queue
-		 */
-		if (cfq_slice_used(cfqq) && cfqq->cfqg->nr_cfqq == 1) {
-=======
 		 * Should we wait for next request to come in before we expire
 		 * the queue.
 		 */
 		if (cfq_should_wait_busy(cfqd, cfqq)) {
->>>>>>> 2fbe74b9
 			cfqq->slice_end = jiffies + cfqd->cfq_slice_idle;
 			cfq_mark_cfqq_wait_busy(cfqq);
 		}
@@ -3902,17 +3711,10 @@
 	for_each_cfqg_st(cfqg, i, j, st)
 		*st = CFQ_RB_ROOT;
 	RB_CLEAR_NODE(&cfqg->rb_node);
-<<<<<<< HEAD
 
 	/* Give preference to root group over other groups */
 	cfqg->weight = 2*BLKIO_WEIGHT_DEFAULT;
 
-=======
-
-	/* Give preference to root group over other groups */
-	cfqg->weight = 2*BLKIO_WEIGHT_DEFAULT;
-
->>>>>>> 2fbe74b9
 #ifdef CONFIG_CFQ_GROUP_IOSCHED
 	/*
 	 * Take a reference to root group which we never drop. This is just
@@ -3961,15 +3763,11 @@
 	cfqd->cfq_latency = 1;
 	cfqd->cfq_group_isolation = 0;
 	cfqd->hw_tag = -1;
-<<<<<<< HEAD
-	cfqd->last_end_sync_rq = jiffies;
-=======
 	/*
 	 * we optimistically start assuming sync ops weren't delayed in last
 	 * second, in order to have larger depth for async operations.
 	 */
 	cfqd->last_delayed_sync = jiffies - HZ;
->>>>>>> 2fbe74b9
 	INIT_RCU_HEAD(&cfqd->rcu);
 	return cfqd;
 }
